name: Test Code (Style, Tests)

on:
  push:
  pull_request:
    branches: [ main ]
    paths-ignore:
      - '**.md'
      - 'docs/**'
<<<<<<< HEAD
=======

concurrency:
  group: ${{ github.workflow }}-${{ github.ref }}
  cancel-in-progress: true
>>>>>>> 98038f7e

jobs:
  Checkstyle:
    runs-on: ubuntu-latest
    steps:
      - uses: actions/checkout@v2

      - uses: actions/setup-java@v2
        with:
          java-version: '17'
          distribution: 'temurin'
          cache: 'gradle'

      # lets run Checkstyle explicitly (as opposed to within gradle) due to better reporting capabilities
      - name: Run Checkstyle
        uses: nikitasavinov/checkstyle-action@0.4.0
        with:
          checkstyle_config: resources/edc-checkstyle-config.xml
          level: error
          github_token: ${{ secrets.GITHUB_TOKEN }}
          tool_name: 'checkstyle'
          checkstyle_version: '9.0'
          reporter: 'github-check'
          filter_mode: 'nofilter'

  Dependency-analysis:
    runs-on: ubuntu-latest
    steps:
      - uses: actions/checkout@v2
      - uses: actions/setup-java@v2
        with:
          java-version: '17'
          distribution: 'temurin'
          cache: 'gradle'

      - name: Dependency rules report # possible severity values: <'fail'|'warn'|'ignore'>
        run: ./gradlew buildHealth applyDependencyRules -Pdependency.analysis=warn -Pdependency.analysis.clear.artifacts=false

      - name: Dependency analysis report
        run: cat build/reports/dependency-analysis/build-health-report.txt

  Unit-Test:
    runs-on: ubuntu-latest
    steps:
      - uses: actions/checkout@v2
      - uses: actions/setup-java@v2
        with:
          java-version: '17'
          distribution: 'temurin'
          cache: 'gradle'

      - name: Gradle Test Core
        env:
          INTEGRATION_TEST: false
          JACOCO: true
        run: ./gradlew test jacocoTestReport

      - name: Publish Unit Test Results
        uses: EnricoMi/publish-unit-test-result-action@v1
        if: always()
        with:
          files: "**/test-results/**/*.xml"

      - name: CodeCov
        uses: codecov/codecov-action@v2
<<<<<<< HEAD

      - uses: actions/upload-artifact@v2
        if: always()
        with:
          name: Gatling reports
          path: '**/build/reports/gatling/**'
=======
>>>>>>> 98038f7e

  Sanity-Check:
    runs-on: ubuntu-latest
    steps:
      - uses: actions/checkout@v2

      - uses: actions/setup-java@v2
        with:
          java-version: '17'
          distribution: 'temurin'
          cache: 'gradle'

      - name: Check basic launcher
        run: |
          ./gradlew :launchers:basic:shadowJar
          echo "Checking Basic Launcher"
          java -jar launchers/basic/build/libs/dataspaceconnector-basic.jar > log.txt &
          sleep 5
          grep "INFO.*edc-.*ready" log.txt
          rm log.txt
          killall java


      - name: Check Sample 01
        run: |
          ./gradlew :samples:01-basic-connector:shadowJar
          echo "Checking Sample 01"
          java -jar samples/01-basic-connector/build/libs/basic-connector.jar > log.txt &
          sleep 5
          grep "INFO.*edc-.*ready" log.txt
          rm log.txt
          killall java


      - name: Check Sample 02
        run: |
          ./gradlew :samples:02-health-endpoint:shadowJar
          echo "Checking Sample 02"
          java -jar samples/02-health-endpoint/build/libs/connector-health.jar > log.txt &
          sleep 5
          grep "INFO.*edc-.*ready" log.txt
          rm log.txt
          killall java

      - name: Check Sample 03
        run: |
          ./gradlew :samples:03-configuration:shadowJar
          echo "Checking Sample 03"
          java -Dedc.fs.config=samples/03-configuration/config.properties -jar samples/03-configuration/build/libs/filsystem-config-connector.jar > log.txt &
          sleep 5
          grep "INFO.*edc-.*ready" log.txt
          rm log.txt
          killall java

      - name: Check Sample 04.0 (Consumer)
        run: |
          ./gradlew :samples:04.0-file-transfer:consumer:shadowJar
          echo "Checking Sample 04 - Consumer"
          java -Dedc.fs.config=samples/04.0-file-transfer/consumer/config.properties -jar samples/04.0-file-transfer/consumer/build/libs/consumer.jar > log.txt &
          sleep 5
          grep "INFO.*edc-.*ready" log.txt
          rm log.txt
          killall java

      - name: Check Sample 04.0 (Provider)
        run: |
          echo "Checking Sample 04 - Provider"
          ./gradlew :samples:04.0-file-transfer:provider:shadowJar
          java -Dedc.fs.config=samples/04.0-file-transfer/provider/config.properties -jar samples/04.0-file-transfer/provider/build/libs/provider.jar > log.txt &
          sleep 5
          grep "INFO.*edc-.*ready" log.txt
          rm log.txt
          killall java

      - name: Check Sample 04.2 (Command-Q/Watchdog)
        run: |
          echo "Checking Sample 04.2 - Command-Q/Watchdog"
          ./gradlew :samples:04.2-modify-transferprocess:consumer:shadowJar
          java -Dedc.fs.config=samples/04.2-modify-transferprocess/consumer/config.properties -jar samples/04.2-modify-transferprocess/consumer/build/libs/consumer.jar > log.txt &
          sleep 5
          grep "INFO.*edc-.*ready" log.txt
          rm log.txt
          killall java

      # we cannot check sample 5 currently because we'd need repo secrets for that (client id,...)


  Helm-Chart:
    runs-on: ubuntu-latest
    name: Test Helm chart in minikube
    steps:
      - uses: actions/checkout@v2
<<<<<<< HEAD

      - uses: actions/setup-java@v2
        with:
          java-version: '17'
          distribution: 'temurin'
          # Do not use cache, as it would cause the test not to run on cache hit

      - name: Install and start minikube
        run: |
          curl -fLo minikube https://storage.googleapis.com/minikube/releases/latest/minikube-linux-amd64
          chmod +x minikube
          ./minikube start --wait all

=======

      - uses: actions/setup-java@v2
        with:
          java-version: '17'
          distribution: 'temurin'
          # Do not use cache, as it would cause the test not to run on cache hit

      - name: Install and start minikube
        run: |
          curl -fLo minikube https://storage.googleapis.com/minikube/releases/latest/minikube-linux-amd64
          chmod +x minikube
          ./minikube start --wait all

>>>>>>> 98038f7e
      - name: Build JARs
        run: ./gradlew system-tests:runtimes:file-transfer-consumer:shadowJar system-tests:runtimes:file-transfer-provider:shadowJar --no-daemon

      - name: Test
        run: |
          eval $(minikube -p minikube docker-env)
          chmod +x system-tests/minikube/minikube-test.sh
          system-tests/minikube/minikube-test.sh

      - name: Kubernetes logs
        if: always()
        run: |
          set -x
          kubectl get pods
          kubectl logs deployment/provider-dataspace-connector --tail=200
          kubectl logs deployment/consumer-dataspace-connector --tail=200<|MERGE_RESOLUTION|>--- conflicted
+++ resolved
@@ -7,13 +7,10 @@
     paths-ignore:
       - '**.md'
       - 'docs/**'
-<<<<<<< HEAD
-=======
 
 concurrency:
   group: ${{ github.workflow }}-${{ github.ref }}
   cancel-in-progress: true
->>>>>>> 98038f7e
 
 jobs:
   Checkstyle:
@@ -79,15 +76,6 @@
 
       - name: CodeCov
         uses: codecov/codecov-action@v2
-<<<<<<< HEAD
-
-      - uses: actions/upload-artifact@v2
-        if: always()
-        with:
-          name: Gatling reports
-          path: '**/build/reports/gatling/**'
-=======
->>>>>>> 98038f7e
 
   Sanity-Check:
     runs-on: ubuntu-latest
@@ -180,7 +168,6 @@
     name: Test Helm chart in minikube
     steps:
       - uses: actions/checkout@v2
-<<<<<<< HEAD
 
       - uses: actions/setup-java@v2
         with:
@@ -194,21 +181,6 @@
           chmod +x minikube
           ./minikube start --wait all
 
-=======
-
-      - uses: actions/setup-java@v2
-        with:
-          java-version: '17'
-          distribution: 'temurin'
-          # Do not use cache, as it would cause the test not to run on cache hit
-
-      - name: Install and start minikube
-        run: |
-          curl -fLo minikube https://storage.googleapis.com/minikube/releases/latest/minikube-linux-amd64
-          chmod +x minikube
-          ./minikube start --wait all
-
->>>>>>> 98038f7e
       - name: Build JARs
         run: ./gradlew system-tests:runtimes:file-transfer-consumer:shadowJar system-tests:runtimes:file-transfer-provider:shadowJar --no-daemon
 
