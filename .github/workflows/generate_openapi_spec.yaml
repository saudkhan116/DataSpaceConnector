--- conflicted
+++ resolved
@@ -7,13 +7,10 @@
     paths-ignore:
       - '**.md'
       - 'docs/**'
-<<<<<<< HEAD
-=======
 
 concurrency:
   group: ${{ github.workflow }}-${{ github.ref }}
   cancel-in-progress: true
->>>>>>> 98038f7e
 
 jobs:
   GenerateOAS:
