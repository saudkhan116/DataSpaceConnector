/*
 *  Copyright (c) 2021 Microsoft Corporation
 *
 *  This program and the accompanying materials are made available under the
 *  terms of the Apache License, Version 2.0 which is available at
 *  https://www.apache.org/licenses/LICENSE-2.0
 *
 *  SPDX-License-Identifier: Apache-2.0
 *
 *  Contributors:
 *       Microsoft Corporation - initial API and implementation
 *       Mercedes Benz Tech Innovation - add toggles for proxy behavior
 *
 */

package org.eclipse.dataspaceconnector.dataplane.http.pipeline;

import net.jodah.failsafe.RetryPolicy;
import okhttp3.MediaType;
import okhttp3.OkHttpClient;
import org.eclipse.dataspaceconnector.common.string.StringUtils;
import org.eclipse.dataspaceconnector.dataplane.spi.pipeline.DataSource;
import org.eclipse.dataspaceconnector.dataplane.spi.pipeline.DataSourceFactory;
import org.eclipse.dataspaceconnector.spi.EdcException;
import org.eclipse.dataspaceconnector.spi.monitor.Monitor;
import org.eclipse.dataspaceconnector.spi.result.Result;
import org.eclipse.dataspaceconnector.spi.security.Vault;
import org.eclipse.dataspaceconnector.spi.types.domain.DataAddress;
import org.eclipse.dataspaceconnector.spi.types.domain.http.HttpDataAddressSchema;
import org.eclipse.dataspaceconnector.spi.types.domain.transfer.DataFlowRequest;
import org.jetbrains.annotations.NotNull;

import java.util.Optional;

import static java.lang.String.format;
import static org.eclipse.dataspaceconnector.dataplane.spi.schema.DataFlowRequestSchema.BODY;
import static org.eclipse.dataspaceconnector.dataplane.spi.schema.DataFlowRequestSchema.MEDIA_TYPE;
import static org.eclipse.dataspaceconnector.dataplane.spi.schema.DataFlowRequestSchema.METHOD;
import static org.eclipse.dataspaceconnector.dataplane.spi.schema.DataFlowRequestSchema.PATH;
import static org.eclipse.dataspaceconnector.dataplane.spi.schema.DataFlowRequestSchema.QUERY_PARAMS;
import static org.eclipse.dataspaceconnector.spi.types.domain.http.HttpDataAddressSchema.AUTHENTICATION_CODE;
import static org.eclipse.dataspaceconnector.spi.types.domain.http.HttpDataAddressSchema.AUTHENTICATION_KEY;
import static org.eclipse.dataspaceconnector.spi.types.domain.http.HttpDataAddressSchema.ENDPOINT;
import static org.eclipse.dataspaceconnector.spi.types.domain.http.HttpDataAddressSchema.NAME;
<<<<<<< HEAD
=======
import static org.eclipse.dataspaceconnector.spi.types.domain.http.HttpDataAddressSchema.PROXY_BODY;
import static org.eclipse.dataspaceconnector.spi.types.domain.http.HttpDataAddressSchema.PROXY_METHOD;
import static org.eclipse.dataspaceconnector.spi.types.domain.http.HttpDataAddressSchema.PROXY_PATH;
import static org.eclipse.dataspaceconnector.spi.types.domain.http.HttpDataAddressSchema.PROXY_QUERY_PARAMS;
>>>>>>> 98038f7e
import static org.eclipse.dataspaceconnector.spi.types.domain.http.HttpDataAddressSchema.SECRET_NAME;
import static org.eclipse.dataspaceconnector.spi.types.domain.http.HttpDataAddressSchema.TYPE;

/**
 * Instantiates {@link HttpDataSource}s for requests whose source data type is {@link HttpDataAddressSchema#TYPE}.
 */
public class HttpDataSourceFactory implements DataSourceFactory {
    private final OkHttpClient httpClient;
    private final RetryPolicy<Object> retryPolicy;
    private final Monitor monitor;
    private final Vault vault;

    public HttpDataSourceFactory(OkHttpClient httpClient, RetryPolicy<Object> retryPolicy, Monitor monitor, Vault vault) {
        this.httpClient = httpClient;
        this.retryPolicy = retryPolicy;
        this.monitor = monitor;
        this.vault = vault;
    }

    @Override
    public boolean canHandle(DataFlowRequest request) {
        return TYPE.equals(request.getSourceDataAddress().getType());
    }

    @Override
    public @NotNull Result<Boolean> validate(DataFlowRequest request) {
        var result = createDataSource(request);
        return result.succeeded() ? VALID : Result.failure(result.getFailureMessages());
    }

    @Override
    public DataSource createSource(DataFlowRequest request) {
        var result = createDataSource(request);
        if (result.failed()) {
            throw new EdcException("Failed to create source: " + String.join(",", result.getFailureMessages()));
        }
        return createDataSource(request).getContent();
    }

    private Result<HttpDataSource> createDataSource(DataFlowRequest request) {
        var dataAddress = request.getSourceDataAddress();
        var endpoint = dataAddress.getProperty(ENDPOINT);
        if (StringUtils.isNullOrBlank(endpoint)) {
            return Result.failure("Missing endpoint for request: " + request.getId());
        }
<<<<<<< HEAD
        var method = request.getProperties().get(METHOD);
        if (StringUtils.isNullOrBlank(method)) {
            return Result.failure("Missing http method for request: " + request.getId());
        }

        var name = dataAddress.getProperty(NAME);
=======

        var method = "GET";
        if (Boolean.parseBoolean(dataAddress.getProperty(PROXY_METHOD))) {
            method = request.getProperties().get(METHOD);
            if (StringUtils.isNullOrBlank(method)) {
                return Result.failure("Missing http method for request: " + request.getId());
            }
        }

        var path = dataAddress.getProperty(NAME);
        if (Boolean.parseBoolean(dataAddress.getProperty(PROXY_PATH))) {
            path = request.getProperties().get(PATH);
            if (path == null) {
                return Result.failure(format("No path provided for request: %s", request.getId()));
            }
        }

        String queryParams = null;
        if (Boolean.parseBoolean(dataAddress.getProperty(PROXY_QUERY_PARAMS))) {
            queryParams = request.getProperties().get(QUERY_PARAMS);
        }
>>>>>>> 98038f7e

        var builder = HttpDataSource.Builder.newInstance()
                .httpClient(httpClient)
                .requestId(request.getId())
                .sourceUrl(endpoint)
<<<<<<< HEAD
                .name(name)
                .method(method)
                .retryPolicy(retryPolicy)
                .monitor(monitor);
        // map body
        var mediaType = request.getProperties().get(MEDIA_TYPE);
        if (mediaType != null) {
            var parsed = MediaType.parse(mediaType);
            if (parsed == null) {
                return Result.failure(format("Unhandled media type %s for request: %s", mediaType, request.getId()));
            }
            builder.requestBody(parsed, request.getProperties().get(BODY));
        }

        // map auth header
=======
                .name(path)
                .method(method)
                .queryParams(queryParams)
                .retryPolicy(retryPolicy)
                .monitor(monitor);

        if (Boolean.parseBoolean(dataAddress.getProperty(PROXY_BODY))) {
            var mediaType = request.getProperties().get(MEDIA_TYPE);
            if (mediaType != null) {
                var parsed = MediaType.parse(mediaType);
                if (parsed == null) {
                    return Result.failure(format("Unhandled media type %s for request: %s", mediaType, request.getId()));
                }
                builder.requestBody(parsed, request.getProperties().get(BODY));
            }
        }

>>>>>>> 98038f7e
        var authKey = dataAddress.getProperty(AUTHENTICATION_KEY);
        if (authKey != null) {
            var secretResult = extractAuthCode(request.getId(), dataAddress);
            if (secretResult.failed()) {
                return Result.failure("Failed to retrieve secret: " + String.join(", ", secretResult.getFailureMessages()));
            }
            builder.header(authKey, secretResult.getContent());
        }

<<<<<<< HEAD
        Optional.ofNullable(request.getProperties().get(PATH))
                .ifPresent(builder::name);

        Optional.ofNullable(request.getProperties().get(QUERY_PARAMS))
                .ifPresent(builder::queryParams);
=======
>>>>>>> 98038f7e

        try {
            return Result.success(builder.build());
        } catch (Exception e) {
            return Result.failure("Failed to build HttpDataSource: " + e.getMessage());
        }
    }

    /**
     * Extract auth token for accessing data source API.
     * <p>
     * First check the token is directly hardcoded within the data source.
     * If not then use the secret to resolve it from the vault.
     *
     * @param requestId request identifier
     * @param address   address of the data source
     * @return Successful result containing the auth code if process succeeded, failed result otherwise.
     */
    private Result<String> extractAuthCode(String requestId, DataAddress address) {
        var secret = address.getProperty(AUTHENTICATION_CODE);
        if (secret != null) {
            return Result.success(secret);
        }

        var secretName = address.getProperty(SECRET_NAME);
        if (secretName == null) {
            return Result.failure(format("Missing mandatory secret name for request: %s", requestId));
        }

        return Optional.ofNullable(vault.resolveSecret(secretName))
                .map(Result::success)
                .orElse(Result.failure(format("No secret found in vault with name %s for request: %s", secretName, requestId)));
    }
}<|MERGE_RESOLUTION|>--- conflicted
+++ resolved
@@ -42,13 +42,10 @@
 import static org.eclipse.dataspaceconnector.spi.types.domain.http.HttpDataAddressSchema.AUTHENTICATION_KEY;
 import static org.eclipse.dataspaceconnector.spi.types.domain.http.HttpDataAddressSchema.ENDPOINT;
 import static org.eclipse.dataspaceconnector.spi.types.domain.http.HttpDataAddressSchema.NAME;
-<<<<<<< HEAD
-=======
 import static org.eclipse.dataspaceconnector.spi.types.domain.http.HttpDataAddressSchema.PROXY_BODY;
 import static org.eclipse.dataspaceconnector.spi.types.domain.http.HttpDataAddressSchema.PROXY_METHOD;
 import static org.eclipse.dataspaceconnector.spi.types.domain.http.HttpDataAddressSchema.PROXY_PATH;
 import static org.eclipse.dataspaceconnector.spi.types.domain.http.HttpDataAddressSchema.PROXY_QUERY_PARAMS;
->>>>>>> 98038f7e
 import static org.eclipse.dataspaceconnector.spi.types.domain.http.HttpDataAddressSchema.SECRET_NAME;
 import static org.eclipse.dataspaceconnector.spi.types.domain.http.HttpDataAddressSchema.TYPE;
 
@@ -94,14 +91,6 @@
         if (StringUtils.isNullOrBlank(endpoint)) {
             return Result.failure("Missing endpoint for request: " + request.getId());
         }
-<<<<<<< HEAD
-        var method = request.getProperties().get(METHOD);
-        if (StringUtils.isNullOrBlank(method)) {
-            return Result.failure("Missing http method for request: " + request.getId());
-        }
-
-        var name = dataAddress.getProperty(NAME);
-=======
 
         var method = "GET";
         if (Boolean.parseBoolean(dataAddress.getProperty(PROXY_METHOD))) {
@@ -123,29 +112,11 @@
         if (Boolean.parseBoolean(dataAddress.getProperty(PROXY_QUERY_PARAMS))) {
             queryParams = request.getProperties().get(QUERY_PARAMS);
         }
->>>>>>> 98038f7e
 
         var builder = HttpDataSource.Builder.newInstance()
                 .httpClient(httpClient)
                 .requestId(request.getId())
                 .sourceUrl(endpoint)
-<<<<<<< HEAD
-                .name(name)
-                .method(method)
-                .retryPolicy(retryPolicy)
-                .monitor(monitor);
-        // map body
-        var mediaType = request.getProperties().get(MEDIA_TYPE);
-        if (mediaType != null) {
-            var parsed = MediaType.parse(mediaType);
-            if (parsed == null) {
-                return Result.failure(format("Unhandled media type %s for request: %s", mediaType, request.getId()));
-            }
-            builder.requestBody(parsed, request.getProperties().get(BODY));
-        }
-
-        // map auth header
-=======
                 .name(path)
                 .method(method)
                 .queryParams(queryParams)
@@ -163,7 +134,6 @@
             }
         }
 
->>>>>>> 98038f7e
         var authKey = dataAddress.getProperty(AUTHENTICATION_KEY);
         if (authKey != null) {
             var secretResult = extractAuthCode(request.getId(), dataAddress);
@@ -173,14 +143,6 @@
             builder.header(authKey, secretResult.getContent());
         }
 
-<<<<<<< HEAD
-        Optional.ofNullable(request.getProperties().get(PATH))
-                .ifPresent(builder::name);
-
-        Optional.ofNullable(request.getProperties().get(QUERY_PARAMS))
-                .ifPresent(builder::queryParams);
-=======
->>>>>>> 98038f7e
 
         try {
             return Result.success(builder.build());
