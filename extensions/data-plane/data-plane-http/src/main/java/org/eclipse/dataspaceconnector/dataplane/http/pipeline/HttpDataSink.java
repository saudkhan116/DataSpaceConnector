--- conflicted
+++ resolved
@@ -18,11 +18,7 @@
 import okhttp3.Request;
 import org.eclipse.dataspaceconnector.dataplane.spi.pipeline.DataSource;
 import org.eclipse.dataspaceconnector.dataplane.spi.pipeline.ParallelSink;
-<<<<<<< HEAD
-import org.eclipse.dataspaceconnector.dataplane.spi.result.TransferResult;
-=======
 import org.eclipse.dataspaceconnector.spi.response.StatusResult;
->>>>>>> 98038f7e
 
 import java.util.List;
 import java.util.Objects;
@@ -43,11 +39,7 @@
      * Sends the parts to the destination endpoint using an HTTP POST.
      */
     @Override
-<<<<<<< HEAD
-    protected TransferResult transferParts(List<DataSource.Part> parts) {
-=======
     protected StatusResult<Void> transferParts(List<DataSource.Part> parts) {
->>>>>>> 98038f7e
         for (DataSource.Part part : parts) {
             var requestBody = new StreamingRequestBody(part);
 
