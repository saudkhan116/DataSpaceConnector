--- conflicted
+++ resolved
@@ -11,10 +11,7 @@
  *       Microsoft Corporation - initial API and implementation
  *       Amadeus - test retrieval of auth code from vault
  *       Amadeus - add test for mapping of path segments
-<<<<<<< HEAD
-=======
  *       Mercedes Benz Tech Innovation - add toggles for proxy behavior
->>>>>>> 98038f7e
  *
  */
 
@@ -52,13 +49,10 @@
 import static org.eclipse.dataspaceconnector.spi.types.domain.http.HttpDataAddressSchema.AUTHENTICATION_KEY;
 import static org.eclipse.dataspaceconnector.spi.types.domain.http.HttpDataAddressSchema.ENDPOINT;
 import static org.eclipse.dataspaceconnector.spi.types.domain.http.HttpDataAddressSchema.NAME;
-<<<<<<< HEAD
-=======
 import static org.eclipse.dataspaceconnector.spi.types.domain.http.HttpDataAddressSchema.PROXY_BODY;
 import static org.eclipse.dataspaceconnector.spi.types.domain.http.HttpDataAddressSchema.PROXY_METHOD;
 import static org.eclipse.dataspaceconnector.spi.types.domain.http.HttpDataAddressSchema.PROXY_PATH;
 import static org.eclipse.dataspaceconnector.spi.types.domain.http.HttpDataAddressSchema.PROXY_QUERY_PARAMS;
->>>>>>> 98038f7e
 import static org.eclipse.dataspaceconnector.spi.types.domain.http.HttpDataAddressSchema.SECRET_NAME;
 import static org.eclipse.dataspaceconnector.spi.types.domain.http.HttpDataAddressSchema.TYPE;
 import static org.junit.jupiter.api.Assertions.assertThrows;
@@ -110,7 +104,6 @@
         assertThat(factory.canHandle(request)).isTrue();
 
         var test = factory.validate(request);
-<<<<<<< HEAD
 
         assertThat(factory.validate(request).succeeded()).isTrue();
         var source = factory.createSource(request);
@@ -134,48 +127,6 @@
         var endpoint = "http://example.com";
         var authKey = "apikey-test";
 
-        var missingMethod = TestInstance.newInstance()
-                .endpoint(endpoint);
-
-        var missingEndpoint = TestInstance.newInstance()
-                .method("GET");
-
-        var incompleteHeader = TestInstance.newInstance()
-                .method("GET")
-                .authKey(authKey)
-                .endpoint(endpoint);
-
-        var unknownMediaType = TestInstance.newInstance()
-                .method("POST")
-                .body("dummy", "hello world!")
-                .endpoint(endpoint);
-
-        return Stream.of(
-                Arguments.of("MISSING METHOD", missingMethod),
-=======
-
-        assertThat(factory.validate(request).succeeded()).isTrue();
-        var source = factory.createSource(request);
-        assertThat(source).isNotNull();
-
-        // validate the generated data source field by field using reflection
-        Arrays.stream(HttpDataSource.class.getDeclaredFields()).forEach(f -> {
-            f.setAccessible(true);
-            try {
-                assertThat(f.get(source)).isEqualTo(f.get(expectedSource));
-            } catch (IllegalAccessException e) {
-                throw new AssertionError("Comparison failed for field: " + f.getName());
-            }
-        });
-    }
-
-    /**
-     * Serves some invalid {@link DataFlowRequest}.
-     */
-    private static Stream<Arguments> provideInvalidRequests() {
-        var endpoint = "http://example.com";
-        var authKey = "apikey-test";
-
         var missingEndpoint = TestInstance.newInstance()
                 .method("GET", true);
 
@@ -190,7 +141,6 @@
                 .endpoint(endpoint);
 
         return Stream.of(
->>>>>>> 98038f7e
                 Arguments.of("MISSING ENDPOINT", missingEndpoint),
                 Arguments.of("INCOMPLETE HEADER", incompleteHeader),
                 Arguments.of("UNHANDLED MEDIA TYPE", unknownMediaType)
@@ -209,18 +159,6 @@
         var queryParams = "?foo=bar";
 
         var get = TestInstance.newInstance()
-<<<<<<< HEAD
-                .method("GET")
-                .endpoint(endpoint);
-
-        var getWithPath = TestInstance.newInstance()
-                .method("GET")
-                .basePath("hello/world")
-                .endpoint(endpoint);
-
-        var getWithName = TestInstance.newInstance()
-                .method("GET")
-=======
                 .method("GET", true)
                 .endpoint(endpoint);
 
@@ -237,48 +175,30 @@
 
         var getWithName = TestInstance.newInstance()
                 .method("GET", true)
->>>>>>> 98038f7e
                 .name(name)
                 .endpoint(endpoint);
 
         var getWithQueryParams = TestInstance.newInstance()
-<<<<<<< HEAD
-                .method("GET")
-                .queryParams(queryParams)
+                .method("GET", true)
+                .queryParams(queryParams, true)
+                .endpoint(endpoint);
+
+        var ignoreQueryParamsIfProxyDisabled = TestInstance.newInstance()
+                .method("GET", true)
+                .queryParams(queryParams, false)
                 .endpoint(endpoint);
 
         var getWithSecret = TestInstance.newInstance()
-                .method("GET")
-=======
-                .method("GET", true)
-                .queryParams(queryParams, true)
-                .endpoint(endpoint);
-
-        var ignoreQueryParamsIfProxyDisabled = TestInstance.newInstance()
-                .method("GET", true)
-                .queryParams(queryParams, false)
-                .endpoint(endpoint);
-
-        var getWithSecret = TestInstance.newInstance()
-                .method("GET", true)
->>>>>>> 98038f7e
+                .method("GET", true)
                 .authHeader(authKey, TEST_SECRET_NAME, TEST_SECRET_VALUE)
                 .endpoint(endpoint);
 
         var getWithAuthCode = TestInstance.newInstance()
-<<<<<<< HEAD
-                .method("GET")
-=======
-                .method("GET", true)
->>>>>>> 98038f7e
+                .method("GET", true)
                 .authHeader(authKey, TEST_SECRET_VALUE)
                 .endpoint(endpoint);
 
         var post = TestInstance.newInstance()
-<<<<<<< HEAD
-                .method("POST")
-                .body(mediaType, body)
-=======
                 .method("POST", true)
                 .body(mediaType, body, true)
                 .endpoint(endpoint);
@@ -286,15 +206,10 @@
         var ignoreMethodIfProxyDisabled = TestInstance.newInstance()
                 .method("POST", false)
                 .body(mediaType, body, true)
->>>>>>> 98038f7e
                 .endpoint(endpoint);
 
 
         var ignoreBodyWithoutMediaType = TestInstance.newInstance()
-<<<<<<< HEAD
-                .method("POST")
-                .body(body)
-=======
                 .method("POST", true)
                 .body(body, true)
                 .endpoint(endpoint);
@@ -302,20 +217,12 @@
         var ignoreBodyIfProxyDisabled = TestInstance.newInstance()
                 .method("POST", true)
                 .body(mediaType, body, false)
->>>>>>> 98038f7e
                 .endpoint(endpoint);
 
         return Stream.of(
                 Arguments.of("GET", get),
                 Arguments.of("GET WITH NAME", getWithName),
                 Arguments.of("GET WITH PATH", getWithPath),
-<<<<<<< HEAD
-                Arguments.of("GET WITH QUERY PARAMS", getWithQueryParams),
-                Arguments.of("GET WITH SECRET", getWithSecret),
-                Arguments.of("WITH AUTH CODE", getWithAuthCode),
-                Arguments.of("POST", post),
-                Arguments.of("IGNORE BODY WITHOUT MEDIA TYPE", ignoreBodyWithoutMediaType)
-=======
                 Arguments.of("IGNORE PATH IF PROXY DISABLED", ignorePathIfProxyDisabled),
                 Arguments.of("GET WITH QUERY PARAMS", getWithQueryParams),
                 Arguments.of("IGNORE QUERY PARAMS IF PROXY DISABLED", ignoreQueryParamsIfProxyDisabled),
@@ -325,7 +232,6 @@
                 Arguments.of("IGNORE BODY WITHOUT MEDIA TYPE", ignoreBodyWithoutMediaType),
                 Arguments.of("IGNORE BODY IF PROXY DISABLED", ignoreBodyIfProxyDisabled),
                 Arguments.of("IGNORE METHOD IF PROXY DISABLED", ignoreMethodIfProxyDisabled)
->>>>>>> 98038f7e
         );
     }
 
@@ -358,35 +264,21 @@
         public DataFlowRequest createRequest() {
             return request.sourceDataAddress(address.build()).destinationDataAddress(DUMMY_ADDRESS).properties(props).build();
         }
-<<<<<<< HEAD
 
         public HttpDataSource createDataSource() {
             return source.build();
         }
 
-=======
-
-        public HttpDataSource createDataSource() {
-            return source.build();
-        }
-
->>>>>>> 98038f7e
         public TestInstance endpoint(String endpoint) {
             this.address.property(ENDPOINT, endpoint);
             source.sourceUrl(endpoint);
             return this;
         }
 
-<<<<<<< HEAD
-        public TestInstance method(String method) {
-            props.put(METHOD, method);
-            source.method(method);
-=======
         public TestInstance method(String method, boolean proxy) {
             props.put(METHOD, method);
             address.property(PROXY_METHOD, Boolean.toString(proxy));
             source.method(proxy ? method : "GET");
->>>>>>> 98038f7e
             return this;
         }
 
@@ -420,29 +312,6 @@
             return this;
         }
 
-<<<<<<< HEAD
-        public TestInstance body(String body) {
-            props.put(BODY, body);
-            return this;
-        }
-
-        public TestInstance body(String mediaType, String body) {
-            props.put(MEDIA_TYPE, mediaType);
-            props.put(BODY, body);
-            source.requestBody(MediaType.parse(mediaType), body);
-            return this;
-        }
-
-        public TestInstance basePath(String basePath) {
-            props.put(PATH, "hello/world");
-            source.name(basePath);
-            return this;
-        }
-
-        public TestInstance queryParams(String queryParams) {
-            props.put(QUERY_PARAMS, queryParams);
-            source.queryParams(queryParams);
-=======
         public TestInstance body(String body, boolean proxy) {
             props.put(BODY, body);
             address.property(PROXY_BODY, Boolean.toString(proxy));
@@ -472,7 +341,6 @@
             props.put(QUERY_PARAMS, queryParams);
             address.property(PROXY_QUERY_PARAMS, Boolean.toString(proxy));
             source.queryParams(proxy ? queryParams : null);
->>>>>>> 98038f7e
             return this;
         }
 
