--- conflicted
+++ resolved
@@ -19,12 +19,7 @@
 import org.eclipse.dataspaceconnector.azure.blob.core.api.BlobStoreApi;
 import org.eclipse.dataspaceconnector.policy.model.Policy;
 import org.eclipse.dataspaceconnector.spi.monitor.Monitor;
-<<<<<<< HEAD
-import org.eclipse.dataspaceconnector.spi.transfer.provision.DeprovisionResult;
-import org.eclipse.dataspaceconnector.spi.transfer.provision.ProvisionResult;
-=======
 import org.eclipse.dataspaceconnector.spi.response.StatusResult;
->>>>>>> 98038f7e
 import org.eclipse.dataspaceconnector.spi.transfer.provision.Provisioner;
 import org.eclipse.dataspaceconnector.spi.types.domain.transfer.DeprovisionedResource;
 import org.eclipse.dataspaceconnector.spi.types.domain.transfer.ProvisionResponse;
@@ -59,11 +54,7 @@
     }
 
     @Override
-<<<<<<< HEAD
-    public CompletableFuture<ProvisionResult> provision(ObjectStorageResourceDefinition resourceDefinition, Policy policy) {
-=======
     public CompletableFuture<StatusResult<ProvisionResponse>> provision(ObjectStorageResourceDefinition resourceDefinition, Policy policy) {
->>>>>>> 98038f7e
         String containerName = resourceDefinition.getContainerName();
         String accountName = resourceDefinition.getAccountName();
 
@@ -94,26 +85,15 @@
                     var secretToken = new AzureSasToken("?" + writeOnlySas, expiryTime.toInstant().toEpochMilli());
 
                     var response = ProvisionResponse.Builder.newInstance().resource(resource).secretToken(secretToken).build();
-<<<<<<< HEAD
-                    return ProvisionResult.success(response);
-=======
                     return StatusResult.success(response);
->>>>>>> 98038f7e
                 });
     }
 
     @Override
-<<<<<<< HEAD
-    public CompletableFuture<DeprovisionResult> deprovision(ObjectContainerProvisionedResource provisionedResource, Policy policy) {
-        return with(retryPolicy).runAsync(() -> blobStoreApi.deleteContainer(provisionedResource.getAccountName(), provisionedResource.getContainerName()))
-                //the sas token will expire automatically. there is no way of revoking them other than a stored access policy
-                .thenApply(empty -> DeprovisionResult.success(DeprovisionedResource.Builder.newInstance().provisionedResourceId(provisionedResource.getId()).build()));
-=======
     public CompletableFuture<StatusResult<DeprovisionedResource>> deprovision(ObjectContainerProvisionedResource provisionedResource, Policy policy) {
         return with(retryPolicy).runAsync(() -> blobStoreApi.deleteContainer(provisionedResource.getAccountName(), provisionedResource.getContainerName()))
                 //the sas token will expire automatically. there is no way of revoking them other than a stored access policy
                 .thenApply(empty -> StatusResult.success(DeprovisionedResource.Builder.newInstance().provisionedResourceId(provisionedResource.getId()).build()));
->>>>>>> 98038f7e
     }
 
     @NotNull
