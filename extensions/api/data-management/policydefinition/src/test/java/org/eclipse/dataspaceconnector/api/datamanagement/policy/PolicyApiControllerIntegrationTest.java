/*
 *  Copyright (c) 2020 - 2022 Microsoft Corporation
 *
 *  This program and the accompanying materials are made available under the
 *  terms of the Apache License, Version 2.0 which is available at
 *  https://www.apache.org/licenses/LICENSE-2.0
 *
 *  SPDX-License-Identifier: Apache-2.0
 *
 *  Contributors:
 *       Microsoft Corporation - initial API and implementation
 *
 */

package org.eclipse.dataspaceconnector.api.datamanagement.policy;

import io.restassured.http.ContentType;
import io.restassured.specification.RequestSpecification;
import org.eclipse.dataspaceconnector.junit.launcher.EdcExtension;
import org.eclipse.dataspaceconnector.policy.model.Policy;
import org.eclipse.dataspaceconnector.spi.contract.offer.store.ContractDefinitionStore;
import org.eclipse.dataspaceconnector.spi.policy.store.PolicyStore;
import org.eclipse.dataspaceconnector.spi.types.domain.contract.offer.ContractDefinition;
import org.junit.jupiter.api.BeforeEach;
import org.junit.jupiter.api.Test;
import org.junit.jupiter.api.extension.ExtendWith;

import java.util.Map;

import static io.restassured.RestAssured.given;
import static io.restassured.http.ContentType.JSON;
import static org.assertj.core.api.Assertions.assertThat;
<<<<<<< HEAD
import static org.eclipse.dataspaceconnector.common.testfixtures.TestUtils.testOkHttpClient;
import static org.mockito.Mockito.mock;
=======
import static org.eclipse.dataspaceconnector.api.datamanagement.policy.TestFunctions.createPolicy;
import static org.eclipse.dataspaceconnector.api.datamanagement.policy.TestFunctions.createSelectorExpression;
import static org.eclipse.dataspaceconnector.common.testfixtures.TestUtils.getFreePort;
import static org.hamcrest.Matchers.is;
>>>>>>> 98038f7e

@ExtendWith(EdcExtension.class)
public class PolicyApiControllerIntegrationTest {

    private final int port = getFreePort();
    private final String authKey = "123456";

    @BeforeEach
<<<<<<< HEAD
    void setup() {
        client = testOkHttpClient();
=======
    void setUp(EdcExtension extension) {
        extension.setConfiguration(Map.of(
                "web.http.data.port", String.valueOf(port),
                "web.http.data.path", "/api/v1/data",
                "edc.api.auth.key", authKey
        ));
    }

    @Test
    void getAllPolicies(PolicyStore policyStore) {

        var policy = createPolicy("id");

        policyStore.save(policy);

        baseRequest()
                .get("/policies")
                .then()
                .statusCode(200)
                .contentType(ContentType.JSON)
                .body("size()", is(1));
    }

    @Test
    void getSinglePolicy(PolicyStore policyStore) {
        //Check
        var policy = createPolicy("id");
        policyStore.save(policy);

        baseRequest()
                .get("/policies/id")
                .then()
                .statusCode(200)
                .contentType(JSON)
                .body("uid", is("id"));
>>>>>>> 98038f7e
    }

    @Test
    void getSinglePolicy_notFound() {
        baseRequest()
                .get("/policies/not-existent-id")
                .then()
                .statusCode(404);
    }

    @Test
    void postPolicy(PolicyStore policyStore) {

        baseRequest()
                .body(createPolicy("id"))
                .contentType(JSON)
                .post("/policies")
                .then()
                .statusCode(204);
        assertThat(policyStore.findById("id")).isNotNull();
    }

    @Test
    void postPolicyId_alreadyExists(PolicyStore policyStore) {
        policyStore.save(createPolicy("id"));

        baseRequest()
                .body(createPolicy("id"))
                .contentType(JSON)
                .post("/policies")
                .then()
                .statusCode(409);
    }

    @Test
    void deletePolicy(PolicyStore policyStore) {
        var policy = createPolicy("id");

        policyStore.save(policy);

        baseRequest()
                .contentType(JSON)
                .delete("/policies/id")
                .then()
                .statusCode(204);
        assertThat(policyStore.findById("id")).isNull();
    }

    @Test
    void deletePolicy_notExists() {
        baseRequest()
                .contentType(JSON)
                .delete("/policies/not-existent-id")
                .then()
                .statusCode(404);
    }

    @Test
    void deletePolicy_ExistsInContractDefinitionNotExistsInPolicyStore(ContractDefinitionStore contractDefinitionStore) {
        var policy = createPolicy("access");
        contractDefinitionStore.save(createContractDefinition(policy));
        baseRequest()
                .contentType(JSON)
                .delete("/policies/access")
                .then()
                .statusCode(404);
    }

    @Test
    void deletePolicy_alreadyReferencedInContractDefinition(ContractDefinitionStore contractDefinitionStore, PolicyStore policyStore) {

        var policy = createPolicy("access");
        policyStore.save(policy);
        contractDefinitionStore.save(createContractDefinition(policy));
        baseRequest()
                .contentType(JSON)
                .delete("/policies/access")
                .then()
                .statusCode(409);
    }


    private ContractDefinition createContractDefinition(Policy policy) {
        return ContractDefinition.Builder.newInstance()
                .id("definition")
                .contractPolicy(createPolicy("contract"))
                .accessPolicy(policy)
                .selectorExpression(createSelectorExpression())
                .build();
    }

    private RequestSpecification baseRequest() {
        return given()
                .baseUri("http://localhost:" + port)
                .basePath("/api/v1/data")
                .header("x-api-key", authKey)
                .when();
    }
}<|MERGE_RESOLUTION|>--- conflicted
+++ resolved
@@ -30,15 +30,10 @@
 import static io.restassured.RestAssured.given;
 import static io.restassured.http.ContentType.JSON;
 import static org.assertj.core.api.Assertions.assertThat;
-<<<<<<< HEAD
-import static org.eclipse.dataspaceconnector.common.testfixtures.TestUtils.testOkHttpClient;
-import static org.mockito.Mockito.mock;
-=======
 import static org.eclipse.dataspaceconnector.api.datamanagement.policy.TestFunctions.createPolicy;
 import static org.eclipse.dataspaceconnector.api.datamanagement.policy.TestFunctions.createSelectorExpression;
 import static org.eclipse.dataspaceconnector.common.testfixtures.TestUtils.getFreePort;
 import static org.hamcrest.Matchers.is;
->>>>>>> 98038f7e
 
 @ExtendWith(EdcExtension.class)
 public class PolicyApiControllerIntegrationTest {
@@ -47,10 +42,6 @@
     private final String authKey = "123456";
 
     @BeforeEach
-<<<<<<< HEAD
-    void setup() {
-        client = testOkHttpClient();
-=======
     void setUp(EdcExtension extension) {
         extension.setConfiguration(Map.of(
                 "web.http.data.port", String.valueOf(port),
@@ -86,7 +77,6 @@
                 .statusCode(200)
                 .contentType(JSON)
                 .body("uid", is("id"));
->>>>>>> 98038f7e
     }
 
     @Test
