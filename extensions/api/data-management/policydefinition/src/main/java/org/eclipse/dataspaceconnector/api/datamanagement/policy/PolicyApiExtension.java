/*
 *  Copyright (c) 2020 - 2022 Microsoft Corporation
 *
 *  This program and the accompanying materials are made available under the
 *  terms of the Apache License, Version 2.0 which is available at
 *  https://www.apache.org/licenses/LICENSE-2.0
 *
 *  SPDX-License-Identifier: Apache-2.0
 *
 *  Contributors:
 *       Microsoft Corporation - initial API and implementation
 *
 */

package org.eclipse.dataspaceconnector.api.datamanagement.policy;

import org.eclipse.dataspaceconnector.api.datamanagement.configuration.DataManagementApiConfiguration;
<<<<<<< HEAD
=======
import org.eclipse.dataspaceconnector.api.datamanagement.policy.service.PolicyServiceImpl;
import org.eclipse.dataspaceconnector.api.transformer.DtoTransformerRegistry;
>>>>>>> 98038f7e
import org.eclipse.dataspaceconnector.spi.WebService;
import org.eclipse.dataspaceconnector.spi.contract.offer.store.ContractDefinitionStore;
import org.eclipse.dataspaceconnector.spi.policy.store.PolicyStore;
import org.eclipse.dataspaceconnector.spi.system.Inject;
import org.eclipse.dataspaceconnector.spi.system.ServiceExtension;
import org.eclipse.dataspaceconnector.spi.system.ServiceExtensionContext;
import org.eclipse.dataspaceconnector.spi.transaction.NoopTransactionContext;
import org.eclipse.dataspaceconnector.spi.transaction.TransactionContext;

import static java.util.Optional.ofNullable;

public class PolicyApiExtension implements ServiceExtension {

    @Inject
    DtoTransformerRegistry transformerRegistry;
    @Inject(required = false)
    TransactionContext transactionContext;
    @Inject
    private WebService webService;
    @Inject
    private DataManagementApiConfiguration configuration;
    @Inject
    private PolicyStore policyStore;
    @Inject
    private ContractDefinitionStore contractDefinitionStore;

    @Override
    public String name() {
        return "Data Management API: Policy";
    }

    @Inject
    private DataManagementApiConfiguration configuration;

    @Override
    public void initialize(ServiceExtensionContext context) {
<<<<<<< HEAD
        webService.registerResource(configuration.getContextAlias(), new PolicyApiController(context.getMonitor()));
=======

        var monitor = context.getMonitor();
        var transactionContextImpl = ofNullable(transactionContext)
                .orElseGet(() -> {
                    monitor.warning("No TransactionContext registered, a no-op implementation will be used, not suitable for production environments");
                    return new NoopTransactionContext();
                });
        var service = new PolicyServiceImpl(transactionContextImpl, policyStore, contractDefinitionStore);

        webService.registerResource(configuration.getContextAlias(), new PolicyApiController(monitor, service));
>>>>>>> 98038f7e
    }
}<|MERGE_RESOLUTION|>--- conflicted
+++ resolved
@@ -15,11 +15,8 @@
 package org.eclipse.dataspaceconnector.api.datamanagement.policy;
 
 import org.eclipse.dataspaceconnector.api.datamanagement.configuration.DataManagementApiConfiguration;
-<<<<<<< HEAD
-=======
 import org.eclipse.dataspaceconnector.api.datamanagement.policy.service.PolicyServiceImpl;
 import org.eclipse.dataspaceconnector.api.transformer.DtoTransformerRegistry;
->>>>>>> 98038f7e
 import org.eclipse.dataspaceconnector.spi.WebService;
 import org.eclipse.dataspaceconnector.spi.contract.offer.store.ContractDefinitionStore;
 import org.eclipse.dataspaceconnector.spi.policy.store.PolicyStore;
@@ -51,14 +48,8 @@
         return "Data Management API: Policy";
     }
 
-    @Inject
-    private DataManagementApiConfiguration configuration;
-
     @Override
     public void initialize(ServiceExtensionContext context) {
-<<<<<<< HEAD
-        webService.registerResource(configuration.getContextAlias(), new PolicyApiController(context.getMonitor()));
-=======
 
         var monitor = context.getMonitor();
         var transactionContextImpl = ofNullable(transactionContext)
@@ -69,6 +60,5 @@
         var service = new PolicyServiceImpl(transactionContextImpl, policyStore, contractDefinitionStore);
 
         webService.registerResource(configuration.getContextAlias(), new PolicyApiController(monitor, service));
->>>>>>> 98038f7e
     }
 }