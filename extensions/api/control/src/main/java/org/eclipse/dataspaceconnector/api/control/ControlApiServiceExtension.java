package org.eclipse.dataspaceconnector.api.control;

import org.eclipse.dataspaceconnector.spi.message.RemoteMessageDispatcherRegistry;
import org.eclipse.dataspaceconnector.spi.monitor.Monitor;
import org.eclipse.dataspaceconnector.spi.protocol.web.WebService;
import org.eclipse.dataspaceconnector.spi.system.ServiceExtension;
import org.eclipse.dataspaceconnector.spi.system.ServiceExtensionContext;
import org.eclipse.dataspaceconnector.spi.transfer.TransferProcessManager;
import org.eclipse.dataspaceconnector.spi.transfer.store.TransferProcessStore;

import java.util.Set;

public class ControlApiServiceExtension implements ServiceExtension {

    private static final String NAME = "EDC Control API extension";

    private Monitor monitor;

    @Override
    public Set<String> requires() {
<<<<<<< HEAD
        return Set.of("edc:webservice", "dataspaceconnector:transferprocessstore", "dataspaceconnector:dispatcher");
=======
        return Set.of("edc:webservice", "dataspaceconnector:transfer-process-manager");
>>>>>>> 2aa4e7d2
    }

    @Override
    public void initialize(ServiceExtensionContext serviceExtensionContext) {
        monitor = serviceExtensionContext.getMonitor();

        WebService webService = serviceExtensionContext.getService(WebService.class);
<<<<<<< HEAD
        TransferProcessStore transferProcessStore = serviceExtensionContext.getService(TransferProcessStore.class);
        RemoteMessageDispatcherRegistry remoteMessageDispatcherRegistry = serviceExtensionContext.getService(RemoteMessageDispatcherRegistry.class);

        webService.registerController(new ClientController(transferProcessStore));
        webService.registerController(new ClientControlCatalogApiController(remoteMessageDispatcherRegistry));
=======
        TransferProcessManager transferProcessManager = serviceExtensionContext.getService(TransferProcessManager.class);
        webService.registerController(new ClientController(transferProcessManager));
>>>>>>> 2aa4e7d2

        monitor.info(String.format("Initialized %s", NAME));
    }

    @Override
    public void start() {
        monitor.info(String.format("Started %s", NAME));
    }

    @Override
    public void shutdown() {
        monitor.info(String.format("Shutdown %s", NAME));
    }
}<|MERGE_RESOLUTION|>--- conflicted
+++ resolved
@@ -18,11 +18,7 @@
 
     @Override
     public Set<String> requires() {
-<<<<<<< HEAD
-        return Set.of("edc:webservice", "dataspaceconnector:transferprocessstore", "dataspaceconnector:dispatcher");
-=======
-        return Set.of("edc:webservice", "dataspaceconnector:transfer-process-manager");
->>>>>>> 2aa4e7d2
+        return Set.of("edc:webservice", "dataspaceconnector:transfer-process-manager", "dataspaceconnector:dispatcher");
     }
 
     @Override
@@ -30,16 +26,11 @@
         monitor = serviceExtensionContext.getMonitor();
 
         WebService webService = serviceExtensionContext.getService(WebService.class);
-<<<<<<< HEAD
-        TransferProcessStore transferProcessStore = serviceExtensionContext.getService(TransferProcessStore.class);
+        TransferProcessManager transferProcessManager = serviceExtensionContext.getService(TransferProcessManager.class);
         RemoteMessageDispatcherRegistry remoteMessageDispatcherRegistry = serviceExtensionContext.getService(RemoteMessageDispatcherRegistry.class);
 
-        webService.registerController(new ClientController(transferProcessStore));
+        webService.registerController(new ClientController(transferProcessManager));
         webService.registerController(new ClientControlCatalogApiController(remoteMessageDispatcherRegistry));
-=======
-        TransferProcessManager transferProcessManager = serviceExtensionContext.getService(TransferProcessManager.class);
-        webService.registerController(new ClientController(transferProcessManager));
->>>>>>> 2aa4e7d2
 
         monitor.info(String.format("Initialized %s", NAME));
     }
