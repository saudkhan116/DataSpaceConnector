/*
 *  Copyright (c) 2020, 2021 Microsoft Corporation
 *
 *  This program and the accompanying materials are made available under the
 *  terms of the Apache License, Version 2.0 which is available at
 *  https://www.apache.org/licenses/LICENSE-2.0
 *
 *  SPDX-License-Identifier: Apache-2.0
 *
 *  Contributors:
 *       Microsoft Corporation - initial API and implementation
 *
 */

package org.eclipse.dataspaceconnector.aws.s3.provision;

import net.jodah.failsafe.RetryPolicy;
import org.eclipse.dataspaceconnector.aws.s3.core.AwsTemporarySecretToken;
import org.eclipse.dataspaceconnector.aws.s3.core.ClientProvider;
import org.eclipse.dataspaceconnector.policy.model.Policy;
import org.eclipse.dataspaceconnector.spi.monitor.Monitor;
<<<<<<< HEAD
import org.eclipse.dataspaceconnector.spi.transfer.provision.DeprovisionResult;
import org.eclipse.dataspaceconnector.spi.transfer.provision.ProvisionResult;
=======
import org.eclipse.dataspaceconnector.spi.response.StatusResult;
>>>>>>> 98038f7e
import org.eclipse.dataspaceconnector.spi.transfer.provision.Provisioner;
import org.eclipse.dataspaceconnector.spi.types.domain.transfer.DeprovisionedResource;
import org.eclipse.dataspaceconnector.spi.types.domain.transfer.ProvisionResponse;
import org.eclipse.dataspaceconnector.spi.types.domain.transfer.ProvisionedResource;
import org.eclipse.dataspaceconnector.spi.types.domain.transfer.ResourceDefinition;
import software.amazon.awssdk.awscore.exception.AwsServiceException;
import software.amazon.awssdk.services.iam.model.Role;
import software.amazon.awssdk.services.sts.model.Credentials;

import java.util.concurrent.CompletableFuture;

/**
 * Asynchronously provisions S3 buckets.
 */
public class S3BucketProvisioner implements Provisioner<S3BucketResourceDefinition, S3BucketProvisionedResource> {

    private final ClientProvider clientProvider;
    private final Monitor monitor;
    private final RetryPolicy<Object> retryPolicy;
    private final S3BucketProvisionerConfiguration configuration;

    public S3BucketProvisioner(ClientProvider clientProvider, Monitor monitor, RetryPolicy<Object> retryPolicy, S3BucketProvisionerConfiguration configuration) {
        this.clientProvider = clientProvider;
        this.monitor = monitor;
        this.configuration = configuration;
        this.retryPolicy = retryPolicy.copy()
                .withMaxRetries(configuration.getMaxRetries())
                .handle(AwsServiceException.class);
    }

    @Override
    public boolean canProvision(ResourceDefinition resourceDefinition) {
        return resourceDefinition instanceof S3BucketResourceDefinition;
    }

    @Override
    public boolean canDeprovision(ProvisionedResource resourceDefinition) {
        return resourceDefinition instanceof S3BucketProvisionedResource;
    }

    @Override
<<<<<<< HEAD
    public CompletableFuture<ProvisionResult> provision(S3BucketResourceDefinition resourceDefinition, Policy policy) {
=======
    public CompletableFuture<StatusResult<ProvisionResponse>> provision(S3BucketResourceDefinition resourceDefinition, Policy policy) {
>>>>>>> 98038f7e
        return S3ProvisionPipeline.Builder.newInstance(retryPolicy)
                .clientProvider(clientProvider)
                .roleMaxSessionDuration(configuration.getRoleMaxSessionDuration())
                .monitor(monitor)
                .build()
                .provision(resourceDefinition)
                .thenApply(result -> provisionSuccedeed(resourceDefinition, result.getRole(), result.getCredentials()));
    }

    @Override
<<<<<<< HEAD
    public CompletableFuture<DeprovisionResult> deprovision(S3BucketProvisionedResource resource, Policy policy) {
=======
    public CompletableFuture<StatusResult<DeprovisionedResource>> deprovision(S3BucketProvisionedResource resource, Policy policy) {
>>>>>>> 98038f7e
        return S3DeprovisionPipeline.Builder.newInstance(retryPolicy)
                .clientProvider(clientProvider)
                .monitor(monitor)
                .build()
                .deprovision(resource)
<<<<<<< HEAD
                .thenApply(ignore -> DeprovisionResult.success(DeprovisionedResource.Builder.newInstance().provisionedResourceId(resource.getId()).build()));
    }

    private ProvisionResult provisionSuccedeed(S3BucketResourceDefinition resourceDefinition, Role role, Credentials credentials) {
=======
                .thenApply(ignore -> StatusResult.success(DeprovisionedResource.Builder.newInstance().provisionedResourceId(resource.getId()).build()));
    }

    private StatusResult<ProvisionResponse> provisionSuccedeed(S3BucketResourceDefinition resourceDefinition, Role role, Credentials credentials) {
>>>>>>> 98038f7e
        var resource = S3BucketProvisionedResource.Builder.newInstance()
                .id(resourceDefinition.getBucketName())
                .resourceDefinitionId(resourceDefinition.getId())
                .hasToken(true)
                .region(resourceDefinition.getRegionId())
                .bucketName(resourceDefinition.getBucketName())
                .role(role.roleName())
                .transferProcessId(resourceDefinition.getTransferProcessId())
                .resourceName(resourceDefinition.getBucketName())
                .build();

        var secretToken = new AwsTemporarySecretToken(credentials.accessKeyId(), credentials.secretAccessKey(), credentials.sessionToken(), credentials.expiration().toEpochMilli());

        monitor.debug("S3BucketProvisioner: Bucket request submitted: " + resourceDefinition.getBucketName());
        var response = ProvisionResponse.Builder.newInstance().resource(resource).secretToken(secretToken).build();
<<<<<<< HEAD
        return ProvisionResult.success(response);
=======
        return StatusResult.success(response);
>>>>>>> 98038f7e
    }

}

<|MERGE_RESOLUTION|>--- conflicted
+++ resolved
@@ -19,12 +19,7 @@
 import org.eclipse.dataspaceconnector.aws.s3.core.ClientProvider;
 import org.eclipse.dataspaceconnector.policy.model.Policy;
 import org.eclipse.dataspaceconnector.spi.monitor.Monitor;
-<<<<<<< HEAD
-import org.eclipse.dataspaceconnector.spi.transfer.provision.DeprovisionResult;
-import org.eclipse.dataspaceconnector.spi.transfer.provision.ProvisionResult;
-=======
 import org.eclipse.dataspaceconnector.spi.response.StatusResult;
->>>>>>> 98038f7e
 import org.eclipse.dataspaceconnector.spi.transfer.provision.Provisioner;
 import org.eclipse.dataspaceconnector.spi.types.domain.transfer.DeprovisionedResource;
 import org.eclipse.dataspaceconnector.spi.types.domain.transfer.ProvisionResponse;
@@ -66,11 +61,7 @@
     }
 
     @Override
-<<<<<<< HEAD
-    public CompletableFuture<ProvisionResult> provision(S3BucketResourceDefinition resourceDefinition, Policy policy) {
-=======
     public CompletableFuture<StatusResult<ProvisionResponse>> provision(S3BucketResourceDefinition resourceDefinition, Policy policy) {
->>>>>>> 98038f7e
         return S3ProvisionPipeline.Builder.newInstance(retryPolicy)
                 .clientProvider(clientProvider)
                 .roleMaxSessionDuration(configuration.getRoleMaxSessionDuration())
@@ -81,27 +72,16 @@
     }
 
     @Override
-<<<<<<< HEAD
-    public CompletableFuture<DeprovisionResult> deprovision(S3BucketProvisionedResource resource, Policy policy) {
-=======
     public CompletableFuture<StatusResult<DeprovisionedResource>> deprovision(S3BucketProvisionedResource resource, Policy policy) {
->>>>>>> 98038f7e
         return S3DeprovisionPipeline.Builder.newInstance(retryPolicy)
                 .clientProvider(clientProvider)
                 .monitor(monitor)
                 .build()
                 .deprovision(resource)
-<<<<<<< HEAD
-                .thenApply(ignore -> DeprovisionResult.success(DeprovisionedResource.Builder.newInstance().provisionedResourceId(resource.getId()).build()));
-    }
-
-    private ProvisionResult provisionSuccedeed(S3BucketResourceDefinition resourceDefinition, Role role, Credentials credentials) {
-=======
                 .thenApply(ignore -> StatusResult.success(DeprovisionedResource.Builder.newInstance().provisionedResourceId(resource.getId()).build()));
     }
 
     private StatusResult<ProvisionResponse> provisionSuccedeed(S3BucketResourceDefinition resourceDefinition, Role role, Credentials credentials) {
->>>>>>> 98038f7e
         var resource = S3BucketProvisionedResource.Builder.newInstance()
                 .id(resourceDefinition.getBucketName())
                 .resourceDefinitionId(resourceDefinition.getId())
@@ -117,11 +97,7 @@
 
         monitor.debug("S3BucketProvisioner: Bucket request submitted: " + resourceDefinition.getBucketName());
         var response = ProvisionResponse.Builder.newInstance().resource(resource).secretToken(secretToken).build();
-<<<<<<< HEAD
-        return ProvisionResult.success(response);
-=======
         return StatusResult.success(response);
->>>>>>> 98038f7e
     }
 
 }
