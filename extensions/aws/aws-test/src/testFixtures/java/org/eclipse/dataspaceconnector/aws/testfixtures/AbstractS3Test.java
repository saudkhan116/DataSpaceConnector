/*
 *  Copyright (c) 2020 - 2022 Microsoft Corporation
 *
 *  This program and the accompanying materials are made available under the
 *  terms of the Apache License, Version 2.0 which is available at
 *  https://www.apache.org/licenses/LICENSE-2.0
 *
 *  SPDX-License-Identifier: Apache-2.0
 *
 *  Contributors:
 *       Microsoft Corporation - initial API and implementation
 *
 */

package org.eclipse.dataspaceconnector.aws.testfixtures;

import okhttp3.OkHttpClient;
import okhttp3.Request;
import org.jetbrains.annotations.NotNull;
import org.junit.jupiter.api.AfterEach;
import org.junit.jupiter.api.BeforeAll;
import org.junit.jupiter.api.BeforeEach;
import software.amazon.awssdk.auth.credentials.AwsBasicCredentials;
import software.amazon.awssdk.auth.credentials.AwsCredentials;
import software.amazon.awssdk.auth.credentials.ProfileCredentialsProvider;
import software.amazon.awssdk.core.async.AsyncRequestBody;
import software.amazon.awssdk.regions.Region;
import software.amazon.awssdk.services.s3.S3AsyncClient;
import software.amazon.awssdk.services.s3.S3Configuration;
import software.amazon.awssdk.services.s3.model.CreateBucketRequest;
import software.amazon.awssdk.services.s3.model.DeleteBucketRequest;
import software.amazon.awssdk.services.s3.model.DeleteObjectRequest;
import software.amazon.awssdk.services.s3.model.HeadBucketRequest;
import software.amazon.awssdk.services.s3.model.ListObjectsRequest;
import software.amazon.awssdk.services.s3.model.NoSuchBucketException;
import software.amazon.awssdk.services.s3.model.PutObjectRequest;
import software.amazon.awssdk.services.s3.model.PutObjectResponse;

import java.io.File;
import java.io.IOException;
import java.net.ConnectException;
import java.net.URI;
import java.time.Duration;
import java.util.Objects;
import java.util.UUID;
import java.util.concurrent.CompletableFuture;
import java.util.concurrent.CompletionException;
import java.util.concurrent.TimeUnit;

<<<<<<< HEAD
=======
import static org.assertj.core.api.Assertions.assertThat;
>>>>>>> 98038f7e
import static org.awaitility.Awaitility.await;
import static org.eclipse.dataspaceconnector.common.configuration.ConfigurationFunctions.propOrEnv;
import static org.junit.jupiter.api.Assertions.fail;

/**
 * Base class for tests that need an S3 bucket created and deleted on every test run.
 */
public abstract class AbstractS3Test {

    protected static final String REGION = System.getProperty("it.aws.region", Region.US_EAST_1.id());
    // Adding REGION to bucket prevents errors of
    //      "A conflicting conditional operation is currently in progress against this resource."
    // when bucket is rapidly added/deleted and consistency propagation causes this error.
    // (Should not be necessary if REGION remains static, but added to prevent future frustration.)
    // [see http://stackoverflow.com/questions/13898057/aws-error-message-a-conflicting-conditional-operation-is-currently-in-progress]
    protected static final String S3_ENDPOINT = "http://localhost:9000";
    protected final UUID processId = UUID.randomUUID();
    protected String bucketName = createBucketName();
    protected S3AsyncClient client;

    @BeforeAll
    static void prepareAll() {
        if (S3_ENDPOINT.contains("localhost")) { // only run this when localhost is used.
            await().atLeast(Duration.ofSeconds(2))
                    .atMost(Duration.ofSeconds(15))
                    .with()
                    .pollInterval(Duration.ofSeconds(2))
                    .ignoreException(IOException.class) // thrown by pingMinio
                    .ignoreException(ConnectException.class)
                    .until(AbstractS3Test::pingMinio);
        }
    }

    /**
     * pings MinIO's health endpoint https://docs.min.io/minio/baremetal/monitoring/healthcheck-probe.html
     *
     * @return true if HTTP status [200..300[
     */

    private static boolean pingMinio() throws IOException {
        var httpClient = new OkHttpClient();
        var healthRq = new Request.Builder().url(S3_ENDPOINT + "/minio/health/live").get().build();
        try (var response = httpClient.newCall(healthRq).execute()) {
            return response.isSuccessful();
        }
    }

    @BeforeEach
    public void setupClient() {
        client = S3AsyncClient.builder()
                .serviceConfiguration(S3Configuration.builder()
                        .pathStyleAccessEnabled(true)
                        .build())
                .region(Region.of(REGION))
                .credentialsProvider(this::getCredentials)
                .endpointOverride(URI.create(S3_ENDPOINT))
                .build();

        createBucket(bucketName);
    }

    @AfterEach
    void cleanup() {
        deleteBucket(bucketName);
    }

    @NotNull
    protected String createBucketName() {
        return "test-bucket-" + processId + "-" + REGION;
    }

    protected void createBucket(String bucketName) {
        if (bucketExists(bucketName)) {
            fail("Bucket " + bucketName + " exists. Choose a different bucket name to continue test");
        }

        client.createBucket(CreateBucketRequest.builder().bucket(bucketName).build()).join();

        if (!bucketExists(bucketName)) {
            fail("Setup incomplete, tests will fail");
        }
    }

    protected void deleteBucket(String bucketName) {
        try {
            if (client == null) {
                return;
            }

            // Empty the bucket before deleting it, otherwise the AWS S3 API fails
            deleteBucketObjects(bucketName);

            client.deleteBucket(DeleteBucketRequest.builder().bucket(bucketName).build()).join();
        } catch (Exception e) {
            System.err.println("Unable to delete bucket " + bucketName + e);
        }

        if (bucketExists(bucketName)) {
            fail("Incomplete teardown, subsequent tests might fail");
        }
    }

    protected CompletableFuture<PutObjectResponse> putTestFile(String key, File file, String bucketName) {
        return client.putObject(PutObjectRequest.builder().bucket(bucketName).key(key).build(), file.toPath());
    }

<<<<<<< HEAD
=======
    protected void putStringOnBucket(String bucketName, String key, String content) {
        var request = PutObjectRequest.builder().bucket(bucketName).key(key).build();
        var response = client.putObject(request, AsyncRequestBody.fromString(content));
        assertThat(response).succeedsWithin(10, TimeUnit.SECONDS);
    }

>>>>>>> 98038f7e
    protected @NotNull AwsCredentials getCredentials() {
        String profile = propOrEnv("AWS_PROFILE", null);
        if (profile != null) {
            return ProfileCredentialsProvider.create(profile).resolveCredentials();
        }

        var accessKeyId = propOrEnv("S3_ACCESS_KEY_ID", null);
        Objects.requireNonNull(accessKeyId, "S3_ACCESS_KEY_ID cannot be null!");
        var secretKey = propOrEnv("S3_SECRET_ACCESS_KEY", null);
        Objects.requireNonNull(secretKey, "S3_SECRET_ACCESS_KEY cannot be null");

        return AwsBasicCredentials.create(accessKeyId, secretKey);
    }

    private void deleteBucketObjects(String bucketName) {
        var objectListing = client.listObjects(ListObjectsRequest.builder().bucket(bucketName).build()).join();

        CompletableFuture.allOf(objectListing.contents().stream()
                .map(object -> client.deleteObject(DeleteObjectRequest.builder().bucket(bucketName).key(object.key()).build()))
                .toArray(CompletableFuture[]::new)).join();

        for (var objectSummary : objectListing.contents()) {
            client.deleteObject(DeleteObjectRequest.builder().bucket(bucketName).key(objectSummary.key()).build()).join();
        }

        if (objectListing.isTruncated()) {
            deleteBucketObjects(bucketName);
        }
    }

    private boolean bucketExists(String bucketName) {
        try {
            HeadBucketRequest request = HeadBucketRequest.builder().bucket(bucketName).build();
            return client.headBucket(request).join()
                    .sdkHttpResponse()
                    .isSuccessful();
        } catch (CompletionException e) {
            if (e.getCause() instanceof NoSuchBucketException) {
                return false;
            } else {
                throw e;
            }
        }
    }

}<|MERGE_RESOLUTION|>--- conflicted
+++ resolved
@@ -47,10 +47,7 @@
 import java.util.concurrent.CompletionException;
 import java.util.concurrent.TimeUnit;
 
-<<<<<<< HEAD
-=======
 import static org.assertj.core.api.Assertions.assertThat;
->>>>>>> 98038f7e
 import static org.awaitility.Awaitility.await;
 import static org.eclipse.dataspaceconnector.common.configuration.ConfigurationFunctions.propOrEnv;
 import static org.junit.jupiter.api.Assertions.fail;
@@ -157,15 +154,12 @@
         return client.putObject(PutObjectRequest.builder().bucket(bucketName).key(key).build(), file.toPath());
     }
 
-<<<<<<< HEAD
-=======
     protected void putStringOnBucket(String bucketName, String key, String content) {
         var request = PutObjectRequest.builder().bucket(bucketName).key(key).build();
         var response = client.putObject(request, AsyncRequestBody.fromString(content));
         assertThat(response).succeedsWithin(10, TimeUnit.SECONDS);
     }
 
->>>>>>> 98038f7e
     protected @NotNull AwsCredentials getCredentials() {
         String profile = propOrEnv("AWS_PROFILE", null);
         if (profile != null) {
