/*
 *  Copyright (c) 2020, 2021 Microsoft Corporation
 *
 *  This program and the accompanying materials are made available under the
 *  terms of the Apache License, Version 2.0 which is available at
 *  https://www.apache.org/licenses/LICENSE-2.0
 *
 *  SPDX-License-Identifier: Apache-2.0
 *
 *  Contributors:
 *       Microsoft Corporation - initial API and implementation
 *
 */

package org.eclipse.dataspaceconnector.spi.transfer.provision;

import org.eclipse.dataspaceconnector.policy.model.Policy;
import org.eclipse.dataspaceconnector.spi.response.ResponseStatus;
<<<<<<< HEAD
=======
import org.eclipse.dataspaceconnector.spi.response.StatusResult;
import org.eclipse.dataspaceconnector.spi.types.domain.transfer.DeprovisionedResource;
import org.eclipse.dataspaceconnector.spi.types.domain.transfer.ProvisionResponse;
>>>>>>> 98038f7e
import org.eclipse.dataspaceconnector.spi.types.domain.transfer.ProvisionedResource;
import org.eclipse.dataspaceconnector.spi.types.domain.transfer.ResourceDefinition;

import java.util.concurrent.CompletableFuture;

/**
 * Performs provisioning and de-provisioning of a specific resource type.
 */
public interface Provisioner<RD extends ResourceDefinition, PR extends ProvisionedResource> {

    /**
     * Returns true if the provisioner handles the resource type.
     */
    boolean canProvision(ResourceDefinition resourceDefinition);

    /**
     * Returns true if the provisioner handles the resource type.
     */
    boolean canDeprovision(ProvisionedResource resourceDefinition);

    /**
     * Asynchronously provisions a resource required to perform the data transfer.
     * Implementations must be idempotent.
     * Implementations should not throw exceptions. If an unexpected exception occurs and the flow should be re-attempted, return
     * {@link ResponseStatus#ERROR_RETRY}. If an exception occurs and re-tries should not be re-attempted, return
     * {@link ResponseStatus#FATAL_ERROR}.
     *
     * @param resourceDefinition that contains metadata associated with the provision operation
     * @param policy the contract agreement usage policy for the asset being transferred
     */
<<<<<<< HEAD
    CompletableFuture<ProvisionResult> provision(RD resourceDefinition, Policy policy);
=======
    CompletableFuture<StatusResult<ProvisionResponse>> provision(RD resourceDefinition, Policy policy);
>>>>>>> 98038f7e

    /**
     * Removes ephemeral resources of a specific type associated with the data transfer. Implements must be idempotent.
     * Implementations should not throw exceptions. If an unexpected exception occurs and the flow should be re-attempted, return
     * {@link ResponseStatus#ERROR_RETRY}. If an exception occurs and re-tries should not be re-attempted, return
     * {@link ResponseStatus#FATAL_ERROR}.
     *
     * @param provisionedResource that contains metadata associated with the provisioned resource
     * @param policy the contract agreement usage policy for the asset being transferred
     */
<<<<<<< HEAD
    CompletableFuture<DeprovisionResult> deprovision(PR provisionedResource, Policy policy);
=======
    CompletableFuture<StatusResult<DeprovisionedResource>> deprovision(PR provisionedResource, Policy policy);
>>>>>>> 98038f7e

}<|MERGE_RESOLUTION|>--- conflicted
+++ resolved
@@ -16,12 +16,9 @@
 
 import org.eclipse.dataspaceconnector.policy.model.Policy;
 import org.eclipse.dataspaceconnector.spi.response.ResponseStatus;
-<<<<<<< HEAD
-=======
 import org.eclipse.dataspaceconnector.spi.response.StatusResult;
 import org.eclipse.dataspaceconnector.spi.types.domain.transfer.DeprovisionedResource;
 import org.eclipse.dataspaceconnector.spi.types.domain.transfer.ProvisionResponse;
->>>>>>> 98038f7e
 import org.eclipse.dataspaceconnector.spi.types.domain.transfer.ProvisionedResource;
 import org.eclipse.dataspaceconnector.spi.types.domain.transfer.ResourceDefinition;
 
@@ -52,11 +49,7 @@
      * @param resourceDefinition that contains metadata associated with the provision operation
      * @param policy the contract agreement usage policy for the asset being transferred
      */
-<<<<<<< HEAD
-    CompletableFuture<ProvisionResult> provision(RD resourceDefinition, Policy policy);
-=======
     CompletableFuture<StatusResult<ProvisionResponse>> provision(RD resourceDefinition, Policy policy);
->>>>>>> 98038f7e
 
     /**
      * Removes ephemeral resources of a specific type associated with the data transfer. Implements must be idempotent.
@@ -67,10 +60,6 @@
      * @param provisionedResource that contains metadata associated with the provisioned resource
      * @param policy the contract agreement usage policy for the asset being transferred
      */
-<<<<<<< HEAD
-    CompletableFuture<DeprovisionResult> deprovision(PR provisionedResource, Policy policy);
-=======
     CompletableFuture<StatusResult<DeprovisionedResource>> deprovision(PR provisionedResource, Policy policy);
->>>>>>> 98038f7e
 
 }