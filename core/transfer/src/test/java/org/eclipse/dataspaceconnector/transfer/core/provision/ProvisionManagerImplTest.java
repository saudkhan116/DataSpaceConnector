/*
 *  Copyright (c) 2021 Bayerische Motoren Werke Aktiengesellschaft (BMW AG)
 *
 *  This program and the accompanying materials are made available under the
 *  terms of the Apache License, Version 2.0 which is available at
 *  https://www.apache.org/licenses/LICENSE-2.0
 *
 *  SPDX-License-Identifier: Apache-2.0
 *
 *  Contributors:
 *       Bayerische Motoren Werke Aktiengesellschaft (BMW AG) - Initial implementation
 *
 */

package org.eclipse.dataspaceconnector.transfer.core.provision;

import org.eclipse.dataspaceconnector.policy.model.Policy;
import org.eclipse.dataspaceconnector.spi.EdcException;
import org.eclipse.dataspaceconnector.spi.monitor.Monitor;
<<<<<<< HEAD
import org.eclipse.dataspaceconnector.spi.transfer.provision.DeprovisionResult;
import org.eclipse.dataspaceconnector.spi.transfer.provision.ProvisionResult;
=======
import org.eclipse.dataspaceconnector.spi.response.StatusResult;
>>>>>>> 98038f7e
import org.eclipse.dataspaceconnector.spi.transfer.provision.Provisioner;
import org.eclipse.dataspaceconnector.spi.types.domain.transfer.DeprovisionedResource;
import org.eclipse.dataspaceconnector.spi.types.domain.transfer.ProvisionResponse;
import org.eclipse.dataspaceconnector.spi.types.domain.transfer.ProvisionedDataDestinationResource;
import org.eclipse.dataspaceconnector.spi.types.domain.transfer.ProvisionedResource;
import org.eclipse.dataspaceconnector.transfer.core.TestProvisionedDataDestinationResource;
import org.eclipse.dataspaceconnector.transfer.core.TestResourceDefinition;
import org.junit.jupiter.api.BeforeEach;
import org.junit.jupiter.api.Test;

import java.util.List;
import java.util.concurrent.ExecutionException;

import static java.util.concurrent.CompletableFuture.completedFuture;
import static java.util.concurrent.CompletableFuture.failedFuture;
import static java.util.concurrent.TimeUnit.SECONDS;
import static org.assertj.core.api.Assertions.assertThat;
import static org.mockito.ArgumentMatchers.isA;
import static org.mockito.Mockito.mock;
import static org.mockito.Mockito.when;

class ProvisionManagerImplTest {

    @SuppressWarnings("unchecked")
    private final Provisioner<TestResourceDefinition, TestProvisionedResource> provisioner = mock(Provisioner.class);
    private final Monitor monitor = mock(Monitor.class);
    private final ProvisionManagerImpl provisionManager = new ProvisionManagerImpl(monitor);
    private Policy policy;

    @BeforeEach
    void setUp() {
        provisionManager.register(provisioner);
        policy = Policy.Builder.newInstance().build();
    }

    @Test
    void provision_should_provision_all_the_transfer_process_definitions() {
        when(provisioner.canProvision(isA(TestResourceDefinition.class))).thenReturn(true);
<<<<<<< HEAD
        var provisionResult = ProvisionResult.success(ProvisionResponse.Builder.newInstance()
=======
        var provisionResult = StatusResult.success(ProvisionResponse.Builder.newInstance()
>>>>>>> 98038f7e
                .resource(new TestProvisionedDataDestinationResource("test-resource", "1"))
                .build());

        when(provisioner.provision(isA(TestResourceDefinition.class), isA(Policy.class))).thenReturn(completedFuture(provisionResult));

        var result = provisionManager.provision(List.of(new TestResourceDefinition()), policy);

        assertThat(result).succeedsWithin(1, SECONDS)
                .extracting(responses -> responses.get(0))
<<<<<<< HEAD
                .extracting(ProvisionResult::getContent)
=======
                .extracting(StatusResult::getContent)
>>>>>>> 98038f7e
                .extracting(ProvisionResponse::getResource)
                .extracting(ProvisionedDataDestinationResource.class::cast)
                .extracting(ProvisionedDataDestinationResource::getResourceName)
                .isEqualTo("test-resource");
    }

    @Test
    void provision_should_fail_when_provisioner_throws_exception() {
        when(provisioner.canProvision(isA(TestResourceDefinition.class))).thenReturn(true);
        when(provisioner.provision(isA(TestResourceDefinition.class), isA(Policy.class))).thenThrow(new EdcException("error"));

        var result = provisionManager.provision(List.of(new TestResourceDefinition()), policy);

        assertThat(result).failsWithin(1, SECONDS)
                .withThrowableOfType(ExecutionException.class)
                .withRootCauseInstanceOf(EdcException.class)
                .withMessageContaining("error");
    }

    @Test
    void provision_should_fail_when_provisioner_fails() {
        when(provisioner.canProvision(isA(TestResourceDefinition.class))).thenReturn(true);
        when(provisioner.provision(isA(TestResourceDefinition.class), isA(Policy.class))).thenReturn(failedFuture(new EdcException("error")));

        var result = provisionManager.provision(List.of(new TestResourceDefinition()), policy);

        assertThat(result).failsWithin(1, SECONDS)
                .withThrowableOfType(ExecutionException.class)
                .withRootCauseInstanceOf(EdcException.class)
                .withMessageContaining("error");
    }

    @Test
    void deprovision_should_deprovision_all_the_transfer_process_provisioned_resources() {
<<<<<<< HEAD
        var deprovisionResponse = DeprovisionResult.success(DeprovisionedResource.Builder.newInstance()
=======
        var deprovisionResponse = StatusResult.success(DeprovisionedResource.Builder.newInstance()
>>>>>>> 98038f7e
                .provisionedResourceId("1")
                .build());
        when(provisioner.canDeprovision(isA(ProvisionedResource.class))).thenReturn(true);
        when(provisioner.deprovision(isA(TestProvisionedResource.class), isA(Policy.class))).thenReturn(completedFuture(deprovisionResponse));

        var result = provisionManager.deprovision(List.of(new TestProvisionedResource()), policy);

        assertThat(result).succeedsWithin(1, SECONDS)
                .extracting(responses -> responses.get(0))
<<<<<<< HEAD
                .extracting(DeprovisionResult::getContent)
=======
                .extracting(StatusResult::getContent)
>>>>>>> 98038f7e
                .extracting(DeprovisionedResource::getProvisionedResourceId)
                .isEqualTo("1");
    }

    @Test
    void deprovision_should_fail_when_provisioner_throws_exception() {
        when(provisioner.canDeprovision(isA(ProvisionedResource.class))).thenReturn(true);
        when(provisioner.deprovision(isA(TestProvisionedResource.class), isA(Policy.class))).thenThrow(new EdcException("error"));

        var result = provisionManager.deprovision(List.of(new TestProvisionedResource()), policy);

        assertThat(result).failsWithin(1, SECONDS)
                .withThrowableOfType(ExecutionException.class)
                .withRootCauseInstanceOf(EdcException.class)
                .withMessageContaining("error");
    }

    @Test
    void deprovision_should_fail_when_provisioner_fails() {
        when(provisioner.canDeprovision(isA(ProvisionedResource.class))).thenReturn(true);
        when(provisioner.deprovision(isA(TestProvisionedResource.class), isA(Policy.class))).thenReturn(failedFuture(new EdcException("error")));

        var result = provisionManager.deprovision(List.of(new TestProvisionedResource()), policy);

        assertThat(result).failsWithin(1, SECONDS)
                .withThrowableOfType(ExecutionException.class)
                .withRootCauseInstanceOf(EdcException.class)
                .withMessageContaining("error");
    }

    private static class TestProvisionedResource extends ProvisionedResource {
    }

}<|MERGE_RESOLUTION|>--- conflicted
+++ resolved
@@ -17,12 +17,7 @@
 import org.eclipse.dataspaceconnector.policy.model.Policy;
 import org.eclipse.dataspaceconnector.spi.EdcException;
 import org.eclipse.dataspaceconnector.spi.monitor.Monitor;
-<<<<<<< HEAD
-import org.eclipse.dataspaceconnector.spi.transfer.provision.DeprovisionResult;
-import org.eclipse.dataspaceconnector.spi.transfer.provision.ProvisionResult;
-=======
 import org.eclipse.dataspaceconnector.spi.response.StatusResult;
->>>>>>> 98038f7e
 import org.eclipse.dataspaceconnector.spi.transfer.provision.Provisioner;
 import org.eclipse.dataspaceconnector.spi.types.domain.transfer.DeprovisionedResource;
 import org.eclipse.dataspaceconnector.spi.types.domain.transfer.ProvisionResponse;
@@ -61,11 +56,7 @@
     @Test
     void provision_should_provision_all_the_transfer_process_definitions() {
         when(provisioner.canProvision(isA(TestResourceDefinition.class))).thenReturn(true);
-<<<<<<< HEAD
-        var provisionResult = ProvisionResult.success(ProvisionResponse.Builder.newInstance()
-=======
         var provisionResult = StatusResult.success(ProvisionResponse.Builder.newInstance()
->>>>>>> 98038f7e
                 .resource(new TestProvisionedDataDestinationResource("test-resource", "1"))
                 .build());
 
@@ -75,11 +66,7 @@
 
         assertThat(result).succeedsWithin(1, SECONDS)
                 .extracting(responses -> responses.get(0))
-<<<<<<< HEAD
-                .extracting(ProvisionResult::getContent)
-=======
                 .extracting(StatusResult::getContent)
->>>>>>> 98038f7e
                 .extracting(ProvisionResponse::getResource)
                 .extracting(ProvisionedDataDestinationResource.class::cast)
                 .extracting(ProvisionedDataDestinationResource::getResourceName)
@@ -114,11 +101,7 @@
 
     @Test
     void deprovision_should_deprovision_all_the_transfer_process_provisioned_resources() {
-<<<<<<< HEAD
-        var deprovisionResponse = DeprovisionResult.success(DeprovisionedResource.Builder.newInstance()
-=======
         var deprovisionResponse = StatusResult.success(DeprovisionedResource.Builder.newInstance()
->>>>>>> 98038f7e
                 .provisionedResourceId("1")
                 .build());
         when(provisioner.canDeprovision(isA(ProvisionedResource.class))).thenReturn(true);
@@ -128,11 +111,7 @@
 
         assertThat(result).succeedsWithin(1, SECONDS)
                 .extracting(responses -> responses.get(0))
-<<<<<<< HEAD
-                .extracting(DeprovisionResult::getContent)
-=======
                 .extracting(StatusResult::getContent)
->>>>>>> 98038f7e
                 .extracting(DeprovisionedResource::getProvisionedResourceId)
                 .isEqualTo("1");
     }
