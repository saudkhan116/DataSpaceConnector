--- conflicted
+++ resolved
@@ -15,10 +15,6 @@
 package org.eclipse.dataspaceconnector.transfer.core.inline;
 
 import org.eclipse.dataspaceconnector.policy.model.Policy;
-<<<<<<< HEAD
-import org.eclipse.dataspaceconnector.spi.asset.DataAddressResolver;
-=======
->>>>>>> 98038f7e
 import org.eclipse.dataspaceconnector.spi.monitor.Monitor;
 import org.eclipse.dataspaceconnector.spi.response.StatusResult;
 import org.eclipse.dataspaceconnector.spi.result.Result;
@@ -54,12 +50,7 @@
     }
 
     @Override
-<<<<<<< HEAD
-    public @NotNull DataFlowInitiateResult initiateFlow(DataRequest dataRequest, Policy policy) {
-        var source = dataAddressResolver.resolveForAsset(dataRequest.getAssetId());
-=======
     public @NotNull StatusResult<String> initiateFlow(DataRequest dataRequest, DataAddress contentAddress, Policy policy) {
->>>>>>> 98038f7e
         var destinationType = dataRequest.getDestinationType();
         monitor.info(format("Copying data from %s to %s", contentAddress.getType(), destinationType));
 
