/*
 *  Copyright (c) 2020, 2021 Microsoft Corporation
 *
 *  This program and the accompanying materials are made available under the
 *  terms of the Apache License, Version 2.0 which is available at
 *  https://www.apache.org/licenses/LICENSE-2.0
 *
 *  SPDX-License-Identifier: Apache-2.0
 *
 *  Contributors:
 *       Microsoft Corporation - initial API and implementation
 *
 */

package org.eclipse.dataspaceconnector.transfer.core.provision;

import io.opentelemetry.extension.annotations.WithSpan;
import org.eclipse.dataspaceconnector.policy.model.Policy;
import org.eclipse.dataspaceconnector.spi.EdcException;
import org.eclipse.dataspaceconnector.spi.monitor.Monitor;
<<<<<<< HEAD
import org.eclipse.dataspaceconnector.spi.transfer.provision.DeprovisionResult;
=======
import org.eclipse.dataspaceconnector.spi.response.StatusResult;
>>>>>>> 98038f7e
import org.eclipse.dataspaceconnector.spi.transfer.provision.ProvisionManager;
import org.eclipse.dataspaceconnector.spi.transfer.provision.ProvisionResult;
import org.eclipse.dataspaceconnector.spi.transfer.provision.Provisioner;
<<<<<<< HEAD
=======
import org.eclipse.dataspaceconnector.spi.types.domain.transfer.DeprovisionedResource;
import org.eclipse.dataspaceconnector.spi.types.domain.transfer.ProvisionResponse;
>>>>>>> 98038f7e
import org.eclipse.dataspaceconnector.spi.types.domain.transfer.ProvisionedResource;
import org.eclipse.dataspaceconnector.spi.types.domain.transfer.ResourceDefinition;
import org.jetbrains.annotations.NotNull;

import java.util.ArrayList;
import java.util.List;
import java.util.concurrent.CompletableFuture;
import java.util.function.BiConsumer;

import static java.lang.String.format;
import static java.util.concurrent.CompletableFuture.failedFuture;
import static org.eclipse.dataspaceconnector.common.async.AsyncUtils.asyncAllOf;

public class ProvisionManagerImpl implements ProvisionManager {
    private final List<Provisioner<?, ?>> provisioners = new ArrayList<>();
    private final Monitor monitor;

    public ProvisionManagerImpl(Monitor monitor) {
        this.monitor = monitor;
    }

    @Override
    public <RD extends ResourceDefinition, PR extends ProvisionedResource> void register(Provisioner<RD, PR> provisioner) {
        provisioners.add(provisioner);
    }

    @WithSpan
    @Override
<<<<<<< HEAD
    public CompletableFuture<List<ProvisionResult>> provision(List<ResourceDefinition> definitions, Policy policy) {
=======
    public CompletableFuture<List<StatusResult<ProvisionResponse>>> provision(List<ResourceDefinition> definitions, Policy policy) {
>>>>>>> 98038f7e
        return definitions.stream()
                .map(definition -> provision(definition, policy).whenComplete(logOnError(definition)))
                .collect(asyncAllOf());
    }

    @WithSpan
    @Override
<<<<<<< HEAD
    public CompletableFuture<List<DeprovisionResult>> deprovision(List<ProvisionedResource> resources, Policy policy) {
=======
    public CompletableFuture<List<StatusResult<DeprovisionedResource>>> deprovision(List<ProvisionedResource> resources, Policy policy) {
>>>>>>> 98038f7e
        return resources.stream()
                .map(definition -> deprovision(definition, policy).whenComplete(logOnError(definition)))
                .collect(asyncAllOf());
    }

    @SuppressWarnings("unchecked")
    @NotNull
<<<<<<< HEAD
    private CompletableFuture<ProvisionResult> provision(ResourceDefinition definition, Policy policy) {
=======
    private CompletableFuture<StatusResult<ProvisionResponse>> provision(ResourceDefinition definition, Policy policy) {
>>>>>>> 98038f7e
        try {
            return provisioners.stream()
                    .filter(it -> it.canProvision(definition))
                    .findFirst()
                    .map(it -> (Provisioner<ResourceDefinition, ?>) it)
                    .orElseThrow(() -> new EdcException("Unknown provision type" + definition.getClass().getName()))
                    .provision(definition, policy);
        } catch (Exception e) {
            return failedFuture(e);
        }
    }

    @SuppressWarnings("unchecked")
    @NotNull
<<<<<<< HEAD
    private CompletableFuture<DeprovisionResult> deprovision(ProvisionedResource definition, Policy policy) {
=======
    private CompletableFuture<StatusResult<DeprovisionedResource>> deprovision(ProvisionedResource definition, Policy policy) {
>>>>>>> 98038f7e
        try {
            return provisioners.stream()
                    .filter(it -> it.canDeprovision(definition))
                    .findFirst()
                    .map(it -> (Provisioner<?, ProvisionedResource>) it)
                    .orElseThrow(() -> new EdcException("Unknown provision type" + definition.getClass().getName()))
                    .deprovision(definition, policy);
        } catch (Exception e) {
            return failedFuture(e);
        }
    }

    @NotNull
<<<<<<< HEAD
    private BiConsumer<ProvisionResult, Throwable> logOnError(ResourceDefinition definition) {
=======
    private BiConsumer<StatusResult<ProvisionResponse>, Throwable> logOnError(ResourceDefinition definition) {
>>>>>>> 98038f7e
        return (result, throwable) -> {
            if (throwable != null) {
                monitor.severe(format("Error provisioning resource %s for process %s: %s", definition.getId(), definition.getTransferProcessId(), throwable.getMessage()));
            }
        };
    }

    @NotNull
<<<<<<< HEAD
    private BiConsumer<DeprovisionResult, Throwable> logOnError(ProvisionedResource resource) {
=======
    private BiConsumer<StatusResult<DeprovisionedResource>, Throwable> logOnError(ProvisionedResource resource) {
>>>>>>> 98038f7e
        return (result, throwable) -> {
            if (throwable != null) {
                monitor.severe(format("Error deprovisioning resource %s for process %s: %s", resource.getId(), resource.getTransferProcessId(), throwable.getMessage()));
            }
        };
    }
}

<|MERGE_RESOLUTION|>--- conflicted
+++ resolved
@@ -18,19 +18,12 @@
 import org.eclipse.dataspaceconnector.policy.model.Policy;
 import org.eclipse.dataspaceconnector.spi.EdcException;
 import org.eclipse.dataspaceconnector.spi.monitor.Monitor;
-<<<<<<< HEAD
-import org.eclipse.dataspaceconnector.spi.transfer.provision.DeprovisionResult;
-=======
 import org.eclipse.dataspaceconnector.spi.response.StatusResult;
->>>>>>> 98038f7e
 import org.eclipse.dataspaceconnector.spi.transfer.provision.ProvisionManager;
 import org.eclipse.dataspaceconnector.spi.transfer.provision.ProvisionResult;
 import org.eclipse.dataspaceconnector.spi.transfer.provision.Provisioner;
-<<<<<<< HEAD
-=======
 import org.eclipse.dataspaceconnector.spi.types.domain.transfer.DeprovisionedResource;
 import org.eclipse.dataspaceconnector.spi.types.domain.transfer.ProvisionResponse;
->>>>>>> 98038f7e
 import org.eclipse.dataspaceconnector.spi.types.domain.transfer.ProvisionedResource;
 import org.eclipse.dataspaceconnector.spi.types.domain.transfer.ResourceDefinition;
 import org.jetbrains.annotations.NotNull;
@@ -59,11 +52,7 @@
 
     @WithSpan
     @Override
-<<<<<<< HEAD
-    public CompletableFuture<List<ProvisionResult>> provision(List<ResourceDefinition> definitions, Policy policy) {
-=======
     public CompletableFuture<List<StatusResult<ProvisionResponse>>> provision(List<ResourceDefinition> definitions, Policy policy) {
->>>>>>> 98038f7e
         return definitions.stream()
                 .map(definition -> provision(definition, policy).whenComplete(logOnError(definition)))
                 .collect(asyncAllOf());
@@ -71,11 +60,7 @@
 
     @WithSpan
     @Override
-<<<<<<< HEAD
-    public CompletableFuture<List<DeprovisionResult>> deprovision(List<ProvisionedResource> resources, Policy policy) {
-=======
     public CompletableFuture<List<StatusResult<DeprovisionedResource>>> deprovision(List<ProvisionedResource> resources, Policy policy) {
->>>>>>> 98038f7e
         return resources.stream()
                 .map(definition -> deprovision(definition, policy).whenComplete(logOnError(definition)))
                 .collect(asyncAllOf());
@@ -83,11 +68,7 @@
 
     @SuppressWarnings("unchecked")
     @NotNull
-<<<<<<< HEAD
-    private CompletableFuture<ProvisionResult> provision(ResourceDefinition definition, Policy policy) {
-=======
     private CompletableFuture<StatusResult<ProvisionResponse>> provision(ResourceDefinition definition, Policy policy) {
->>>>>>> 98038f7e
         try {
             return provisioners.stream()
                     .filter(it -> it.canProvision(definition))
@@ -102,11 +83,7 @@
 
     @SuppressWarnings("unchecked")
     @NotNull
-<<<<<<< HEAD
-    private CompletableFuture<DeprovisionResult> deprovision(ProvisionedResource definition, Policy policy) {
-=======
     private CompletableFuture<StatusResult<DeprovisionedResource>> deprovision(ProvisionedResource definition, Policy policy) {
->>>>>>> 98038f7e
         try {
             return provisioners.stream()
                     .filter(it -> it.canDeprovision(definition))
@@ -120,11 +97,7 @@
     }
 
     @NotNull
-<<<<<<< HEAD
-    private BiConsumer<ProvisionResult, Throwable> logOnError(ResourceDefinition definition) {
-=======
     private BiConsumer<StatusResult<ProvisionResponse>, Throwable> logOnError(ResourceDefinition definition) {
->>>>>>> 98038f7e
         return (result, throwable) -> {
             if (throwable != null) {
                 monitor.severe(format("Error provisioning resource %s for process %s: %s", definition.getId(), definition.getTransferProcessId(), throwable.getMessage()));
@@ -133,11 +106,7 @@
     }
 
     @NotNull
-<<<<<<< HEAD
-    private BiConsumer<DeprovisionResult, Throwable> logOnError(ProvisionedResource resource) {
-=======
     private BiConsumer<StatusResult<DeprovisionedResource>, Throwable> logOnError(ProvisionedResource resource) {
->>>>>>> 98038f7e
         return (result, throwable) -> {
             if (throwable != null) {
                 monitor.severe(format("Error deprovisioning resource %s for process %s: %s", resource.getId(), resource.getTransferProcessId(), throwable.getMessage()));
