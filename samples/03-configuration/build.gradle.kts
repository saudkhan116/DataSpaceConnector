/*
 *  Copyright (c) 2020, 2021 Microsoft Corporation
 *
 *  This program and the accompanying materials are made available under the
 *  terms of the Apache License, Version 2.0 which is available at
 *  https://www.apache.org/licenses/LICENSE-2.0
 *
 *  SPDX-License-Identifier: Apache-2.0
 *
 *  Contributors:
 *       Microsoft Corporation - initial API and implementation
 *       Fraunhofer Institute for Software and Systems Engineering - added dependencies
 *       ZF Friedrichshafen AG - add dependency
 *
 */

plugins {
    `java-library`
    id("application")
    id("com.github.johnrengelman.shadow") version "7.0.0"
}

val rsApi: String by project

dependencies {
    api(project(":core"))
    api(project(":extensions:http"))

<<<<<<< HEAD
=======
    implementation(project(":extensions:api:auth-tokenbased"))
>>>>>>> 98038f7e
    implementation(project(":extensions:api:data-management"))

    implementation(project(":extensions:filesystem:configuration-fs"))
    implementation(project(":extensions:in-memory:policy-store-memory"))
    implementation(project(":extensions:in-memory:transfer-store-memory"))
    implementation(project(":extensions:in-memory:assetindex-memory"))
    implementation(project(":extensions:in-memory:negotiation-store-memory"))
    implementation(project(":extensions:in-memory:contractdefinition-store-memory"))

    implementation("jakarta.ws.rs:jakarta.ws.rs-api:${rsApi}")
}

application {
    mainClass.set("org.eclipse.dataspaceconnector.boot.system.runtime.BaseRuntime")
}

tasks.withType<com.github.jengelman.gradle.plugins.shadow.tasks.ShadowJar> {
    exclude("**/pom.properties", "**/pom.xm")
    mergeServiceFiles()
    archiveFileName.set("filsystem-config-connector.jar")
}<|MERGE_RESOLUTION|>--- conflicted
+++ resolved
@@ -26,10 +26,7 @@
     api(project(":core"))
     api(project(":extensions:http"))
 
-<<<<<<< HEAD
-=======
     implementation(project(":extensions:api:auth-tokenbased"))
->>>>>>> 98038f7e
     implementation(project(":extensions:api:data-management"))
 
     implementation(project(":extensions:filesystem:configuration-fs"))
