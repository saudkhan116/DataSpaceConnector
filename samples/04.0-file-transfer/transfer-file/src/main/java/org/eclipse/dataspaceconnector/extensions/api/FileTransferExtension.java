--- conflicted
+++ resolved
@@ -18,15 +18,8 @@
 import org.eclipse.dataspaceconnector.dataplane.spi.pipeline.DataTransferExecutorServiceContainer;
 import org.eclipse.dataspaceconnector.dataplane.spi.pipeline.PipelineService;
 import org.eclipse.dataspaceconnector.policy.model.Action;
-import org.eclipse.dataspaceconnector.policy.model.AtomicConstraint;
-import org.eclipse.dataspaceconnector.policy.model.Constraint;
-import org.eclipse.dataspaceconnector.policy.model.Expression;
-import org.eclipse.dataspaceconnector.policy.model.LiteralExpression;
-import org.eclipse.dataspaceconnector.policy.model.Operator;
 import org.eclipse.dataspaceconnector.policy.model.Permission;
 import org.eclipse.dataspaceconnector.policy.model.Policy;
-import org.eclipse.dataspaceconnector.policy.model.Prohibition;
-import org.eclipse.dataspaceconnector.policy.model.Expression.Visitor;
 import org.eclipse.dataspaceconnector.spi.asset.AssetSelectorExpression;
 import org.eclipse.dataspaceconnector.spi.contract.offer.store.ContractDefinitionStore;
 import org.eclipse.dataspaceconnector.spi.system.Inject;
@@ -61,121 +54,51 @@
         var sinkFactory = new FileTransferDataSinkFactory(monitor, executorContainer.getExecutorService(), 5);
         pipelineService.registerFactory(sinkFactory);
 
-        var policy = createPolicy("test-document_dismantler");
-        var policy2 = createPolicy("test-document_oem");
+        var policy = createPolicy();
 
         registerDataEntries(context);
-        registerContractDefinition(policy, policy2);
+        registerContractDefinition(policy);
 
         context.getMonitor().info("File Transfer Extension initialized!");
     }
 
-    private Policy createPolicy(String target) {
+    private Policy createPolicy() {
 
-//    	var atomicConstraint = AtomicConstraint.Builder.newInstance().
-//    			leftExpression(new LiteralExpression("passportNumber")).
-//    			rightExpression(new LiteralExpression("12345")).
-//    			operator(Operator.EQ).build();
-    	
-//        var usePermission = Permission.Builder.newInstance()
-//                .action(Action.Builder.newInstance().type("idsc:USE").constraint(atomicConstraint).build())
-//                .build();
-    	
         var usePermission = Permission.Builder.newInstance()
                 .action(Action.Builder.newInstance().type("USE").build())
                 .build();
-        
-//        var useProhibition = Prohibition.Builder.newInstance()
-//                .action(Action.Builder.newInstance().type("idsc:USE").build())
-//                .build();
 
         return Policy.Builder.newInstance()
                 .id(USE_POLICY)
                 .permission(usePermission)
-<<<<<<< HEAD
-                .target(target)
-=======
->>>>>>> 98038f7e
                 .build();
-        
-//        return Policy.Builder.newInstance()
-//                .id(USE_POLICY)
-//                .prohibition(useProhibition)
-//                .target("test-document")
-//                .build();
     }
 
     private void registerDataEntries(ServiceExtensionContext context) {
-<<<<<<< HEAD
-        String assetPathSetting = context.getSetting(EDC_ASSET_PATH, "/tmp/provider/test-document_dismantler.json");
-        Path assetPath = Path.of(assetPathSetting);
-=======
         var assetPathSetting = context.getSetting(EDC_ASSET_PATH, "/tmp/provider/test-document.txt");
         var assetPath = Path.of(assetPathSetting);
->>>>>>> 98038f7e
 
         var dataAddress = DataAddress.Builder.newInstance()
                 .property("type", "File")
-                .property("path", assetPath.toString())
-                .property("filename", "test-document_dismantler.json")
+                .property("path", assetPath.getParent().toString())
+                .property("filename", assetPath.getFileName().toString())
                 .build();
-        
-//        .property("path", assetPath.getParent().toString())
-//      .property("filename", assetPath.getFileName().toString())
 
-<<<<<<< HEAD
-
-        String assetId = "test-document_dismantler";
-        Asset asset = Asset.Builder.newInstance().id(assetId).build();
-=======
         var assetId = "test-document";
         var asset = Asset.Builder.newInstance().id(assetId).build();
->>>>>>> 98038f7e
 
         loader.accept(asset, dataAddress);
-        
-        DataAddress dataAddress2 = DataAddress.Builder.newInstance()
-                .property("type", "File")
-                .property("path", assetPath.toString())
-                .property("filename", "test-document_oem.json")
-                .build();
-
-//        .property("path", assetPath.getParent().toString())
-//        .property("filename", assetPath.getFileName().toString())
-
-        String assetId2 = "test-document_oem";
-        Asset asset2 = Asset.Builder.newInstance().id(assetId2).build();
-        
-        loader.accept(asset2, dataAddress2);
     }
 
-    private void registerContractDefinition(Policy policy, Policy policy2) {
+    private void registerContractDefinition(Policy policy) {
 
-<<<<<<< HEAD
-//        ContractDefinition contractDefinition = ContractDefinition.Builder.newInstance()
-//                .id("1")
-//                .accessPolicy(policy)
-//                .contractPolicy(policy)
-//                .selectorExpression(AssetSelectorExpression.Builder.newInstance().whenEquals(Asset.PROPERTY_ID, "test-document").constraint("passportNumber", "=","12345").build())
-//                .build();
-        ContractDefinition contractDefinition = ContractDefinition.Builder.newInstance()
-=======
         var contractDefinition = ContractDefinition.Builder.newInstance()
->>>>>>> 98038f7e
                 .id("1")
                 .accessPolicy(policy)
                 .contractPolicy(policy)
-                .selectorExpression(AssetSelectorExpression.Builder.newInstance().whenEquals(Asset.PROPERTY_ID, "test-document_dismantler").build())
-                .build();
-        
-        ContractDefinition contractDefinition2 = ContractDefinition.Builder.newInstance()
-                .id("2")
-                .accessPolicy(policy2)
-                .contractPolicy(policy2)
-                .selectorExpression(AssetSelectorExpression.Builder.newInstance().whenEquals(Asset.PROPERTY_ID, "test-document_oem").build())
+                .selectorExpression(AssetSelectorExpression.Builder.newInstance().whenEquals(Asset.PROPERTY_ID, "test-document").build())
                 .build();
 
         contractStore.save(contractDefinition);
-        contractStore.save(contractDefinition2);
     }
 }