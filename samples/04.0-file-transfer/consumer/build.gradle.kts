/*
 *  Copyright (c) 2020, 2021 Microsoft Corporation
 *
 *  This program and the accompanying materials are made available under the
 *  terms of the Apache License, Version 2.0 which is available at
 *  https://www.apache.org/licenses/LICENSE-2.0
 *
 *  SPDX-License-Identifier: Apache-2.0
 *
 *  Contributors:
 *       Microsoft Corporation - initial API and implementation
 *       Fraunhofer Institute for Software and Systems Engineering - added dependencies
 *       ZF Friedrichshafen AG - add dependency
 *
 */

plugins {
    `java-library`
    id("application")
    id("com.github.johnrengelman.shadow") version "7.0.0"
}

val jupiterVersion: String by project
val rsApi: String by project

dependencies {
    implementation(project(":core"))

<<<<<<< HEAD
    implementation(project(":extensions:in-memory:assetindex-memory"))
    implementation(project(":extensions:in-memory:policy-store-memory"))
    implementation(project(":extensions:in-memory:transfer-store-memory"))
    implementation(project(":extensions:in-memory:negotiation-store-memory"))
    implementation(project(":extensions:in-memory:contractdefinition-store-memory"))
    implementation(project(":extensions:http"))

    implementation(project(":extensions:api:observability"))

=======
>>>>>>> aaf426d1
    implementation(project(":extensions:api:observability"))

    implementation(project(":extensions:filesystem:configuration-fs"))
    implementation(project(":extensions:iam:iam-mock"))

    implementation(project(":extensions:api:auth-tokenbased"))
    implementation(project(":extensions:api:data-management"))

    implementation(project(":data-protocols:ids"))
<<<<<<< HEAD

    implementation(project(":samples:04.0-file-transfer:api"))
    implementation(project(":samples:04.0-file-transfer:listener"))
    
=======
>>>>>>> aaf426d1
}

application {
    mainClass.set("org.eclipse.dataspaceconnector.boot.system.runtime.BaseRuntime")
}

tasks.withType<com.github.jengelman.gradle.plugins.shadow.tasks.ShadowJar> {
    exclude("**/pom.properties", "**/pom.xm")
    mergeServiceFiles()
    archiveFileName.set("consumer.jar")
}<|MERGE_RESOLUTION|>--- conflicted
+++ resolved
@@ -26,7 +26,6 @@
 dependencies {
     implementation(project(":core"))
 
-<<<<<<< HEAD
     implementation(project(":extensions:in-memory:assetindex-memory"))
     implementation(project(":extensions:in-memory:policy-store-memory"))
     implementation(project(":extensions:in-memory:transfer-store-memory"))
@@ -36,8 +35,6 @@
 
     implementation(project(":extensions:api:observability"))
 
-=======
->>>>>>> aaf426d1
     implementation(project(":extensions:api:observability"))
 
     implementation(project(":extensions:filesystem:configuration-fs"))
@@ -47,13 +44,9 @@
     implementation(project(":extensions:api:data-management"))
 
     implementation(project(":data-protocols:ids"))
-<<<<<<< HEAD
 
-    implementation(project(":samples:04.0-file-transfer:api"))
     implementation(project(":samples:04.0-file-transfer:listener"))
-    
-=======
->>>>>>> aaf426d1
+
 }
 
 application {
